--- conflicted
+++ resolved
@@ -45,11 +45,8 @@
             "M.2"      : { "utility" : INNODISK, "parser" : self.parse_innodisk_info },
             "StorFly"  : { "utility" : VIRTIUM,  "parser" : self.parse_virtium_info },
             "Virtium"  : { "utility" : VIRTIUM,  "parser" : self.parse_virtium_info },
-<<<<<<< HEAD
-            "WDC"      : { "utility" : SMARTCTL, "parser" : self.parse_wdc_ssd_info }
-=======
-            "Swissbit" : { "utility" : SMARTCTL, "parser" : self.parse_swissbit_info },
->>>>>>> 2efe97e3
+            "WDC"      : { "utility" : SMARTCTL, "parser" : self.parse_wdc_ssd_info },
+            "Swissbit" : { "utility" : SMARTCTL, "parser" : self.parse_swissbit_info }
         }
 
         self.dev = diskdev
