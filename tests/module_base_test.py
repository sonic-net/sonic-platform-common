--- conflicted
+++ resolved
@@ -1,26 +1,9 @@
 # Unit tests for sonic_platform_base.module_base.ModuleBase
 import json
-<<<<<<< HEAD
 import time
 from unittest.mock import MagicMock, patch, call
 import pytest
-=======
-import os
-import fcntl
-from unittest.mock import patch, MagicMock, call
-from io import StringIO
 import subprocess
-
-class MockFile:
-    def __init__(self, data=None):
-        self.data = data
-        self.written_data = None
-        self.closed = False
-        self.fileno_called = False
-
-    def __enter__(self):
-        return self
->>>>>>> 93145380
 
 from sonic_platform_base.module_base import ModuleBase
 
@@ -42,7 +25,6 @@
 
 
 class TestModuleBase:
-<<<<<<< HEAD
     # ------------------------------------------------------------------ Setup --
     def setup_method(self):
         # Prevent real DB connection during ModuleBase __init__
@@ -62,6 +44,17 @@
         with pytest.raises(NotImplementedError):
             getattr(self.module, method_name)()
 
+    def test_is_host_detection(self):
+        # Test when /.dockerenv does not exist (host environment)
+        with patch("os.path.exists", return_value=False):
+            module_on_host = ModuleBase()
+            assert module_on_host.is_host is True
+
+        # Test when /.dockerenv exists (container environment)
+        with patch("os.path.exists", return_value=True):
+            module_in_container = ModuleBase()
+            assert module_in_container.is_host is False
+
     # -------------------------------------------------------------- Sensors API --
     def test_sensors_api(self):
         assert self.module.get_num_voltage_sensors() == 0
@@ -79,57 +72,6 @@
         assert self.module.get_current_sensor(0) == "s1"
 
     # --------------------------------------------------------- PCI state in DB --
-=======
-
-    def test_module_base(self):
-        module = ModuleBase()
-        not_implemented_methods = [
-                [module.get_dpu_id],
-                [module.get_reboot_cause],
-                [module.get_state_info],
-                [module.get_pci_bus_info],
-                [module.pci_detach],
-                [module.pci_reattach],
-            ]
-
-        for method in not_implemented_methods:
-            exception_raised = False
-            try:
-                func = method[0]
-                args = method[1:]
-                func(*args)
-            except NotImplementedError:
-                exception_raised = True
-
-            assert exception_raised
-
-    def test_is_host_detection(self):
-        # Test when /.dockerenv does not exist - running on host
-        with patch('os.path.exists', return_value=False):
-            module = ModuleBase()
-            assert module.is_host is True
-
-        # Test when /.dockerenv exists - running in container (inside pmon)
-        with patch('os.path.exists', return_value=True):
-            module = ModuleBase()
-            assert module.is_host is False
-
-    def test_sensors(self):
-        module = ModuleBase()
-        assert(module.get_num_voltage_sensors() == 0)
-        assert(module.get_all_voltage_sensors() == [])
-        assert(module.get_voltage_sensor(0) == None)
-        module._voltage_sensor_list = ["s1"]
-        assert(module.get_all_voltage_sensors() == ["s1"])
-        assert(module.get_voltage_sensor(0) == "s1")
-        assert(module.get_num_current_sensors() == 0)
-        assert(module.get_all_current_sensors() == [])
-        assert(module.get_current_sensor(0) == None)
-        module._current_sensor_list = ["s1"]
-        assert(module.get_all_current_sensors() == ["s1"])
-        assert(module.get_current_sensor(0) == "s1")
-
->>>>>>> 93145380
     def test_pci_entry_state_db(self):
         db = MagicMock()
         self.module.state_db = db
@@ -203,57 +145,144 @@
 
     # ---------------------------------------------------------- Sensor actions --
     def test_handle_sensor_removal(self):
-<<<<<<< HEAD
-        with patch.object(self.module, "get_name", return_value="DPU0"), \
-             patch("os.path.exists", return_value=True), \
-             patch("shutil.copy2") as mcopy, \
-             patch("os.system") as msys, \
-             patch.object(self.module, "_sensord_operation_lock"):
+        # Test successful case on host - commands run via docker exec pmon to access container
+        with patch.object(self.module, "get_name", return_value="DPU0"), \
+             patch('subprocess.call') as mock_call, \
+             patch.object(self.module, "_sensord_operation_lock") as mock_lock:
+            self.module.is_host = True
+            # First call to test -f (fake file exists) returns 0, second call is cp, third is service restart
+            mock_call.side_effect = [0, 0, 0]
             assert self.module.handle_sensor_removal() is True
-            mcopy.assert_called_once_with(
-                "/usr/share/sonic/platform/module_sensors_ignore_conf/ignore_sensors_DPU0.conf",
-                "/etc/sensors.d/ignore_sensors_DPU0.conf",
-            )
-            msys.assert_called_once_with("service sensord restart")
-
-        with patch.object(self.module, "get_name", return_value="DPU0"), \
-             patch("os.path.exists", return_value=False), \
-             patch("shutil.copy2") as mcopy, \
-             patch("os.system") as msys, \
-             patch.object(self.module, "_sensord_operation_lock") as mlock:
+            assert mock_call.call_count == 3
+            # When running on host, should call docker exec commands to run inside container
+            mock_call.assert_any_call(["docker", "exec", "pmon", "test", "-f",
+                                       "/usr/share/sonic/platform/module_sensors_ignore_conf/ignore_sensors_DPU0.conf"],
+                                       stdout=subprocess.DEVNULL)
+            mock_call.assert_any_call(["docker", "exec", "pmon", "cp",
+                                       "/usr/share/sonic/platform/module_sensors_ignore_conf/ignore_sensors_DPU0.conf",
+                                       "/etc/sensors.d/ignore_sensors_DPU0.conf"],
+                                       stdout=subprocess.DEVNULL)
+            mock_call.assert_any_call(["docker", "exec", "pmon", "service", "sensord", "restart"],
+                                       stdout=subprocess.DEVNULL)
+            mock_lock.assert_called_once()
+
+        # Test successful case inside container - commands run directly without docker exec
+        with patch.object(self.module, "get_name", return_value="DPU0"), \
+             patch('subprocess.call') as mock_call, \
+             patch.object(self.module, "_sensord_operation_lock") as mock_lock:
+            self.module.is_host = False
+            # First call to test -f (fake file exists) returns 0, second call is cp, third is service restart
+            mock_call.side_effect = [0, 0, 0]
             assert self.module.handle_sensor_removal() is True
-            mcopy.assert_not_called()
-            msys.assert_not_called()
-            mlock.assert_not_called()
-
-        with patch.object(self.module, "get_name", return_value="DPU0"), \
-             patch("os.path.exists", return_value=True), \
-             patch("shutil.copy2", side_effect=Exception("copy fail")):
+            assert mock_call.call_count == 3
+            # When running inside container, should call commands directly without docker exec prefix
+            mock_call.assert_any_call(
+                ["test", "-f",
+                 "/usr/share/sonic/platform/module_sensors_ignore_conf/ignore_sensors_DPU0.conf"],
+                stdout=subprocess.DEVNULL
+            )
+            mock_call.assert_any_call(
+                ["cp", "/usr/share/sonic/platform/module_sensors_ignore_conf/ignore_sensors_DPU0.conf",
+                 "/etc/sensors.d/ignore_sensors_DPU0.conf"],
+                stdout=subprocess.DEVNULL
+            )
+            mock_call.assert_any_call(
+                ["service", "sensord", "restart"],
+                stdout=subprocess.DEVNULL
+            )
+            mock_lock.assert_called_once()
+
+        # Test file does not exist - should return True but not call copy or restart
+        with patch.object(self.module, "get_name", return_value="DPU0"), \
+                patch("subprocess.call") as mock_call, \
+                patch.object(self.module, "_sensord_operation_lock") as mock_lock:
+            self.module.is_host = True
+            # Return 1 to indicate file does not exist
+            mock_call.return_value = 1
+            assert self.module.handle_sensor_removal() is True
+            # Only the file existence check should be called (with docker exec when on host)
+            mock_call.assert_called_once_with(
+                ['docker', 'exec', 'pmon', 'test', '-f',
+                 '/usr/share/sonic/platform/module_sensors_ignore_conf/ignore_sensors_DPU0.conf'],
+                 stdout=subprocess.DEVNULL
+                )
+
+        # Test exception handling
+        with patch.object(self.module, "get_name", return_value="DPU0"), \
+                patch('subprocess.call', side_effect=Exception("copy failed")):
+            self.module.is_host = True
             assert self.module.handle_sensor_removal() is False
 
     def test_handle_sensor_addition(self):
-        with patch.object(self.module, "get_name", return_value="DPU0"), \
-             patch("os.path.exists", return_value=True), \
-             patch("os.remove") as mrm, \
-             patch("os.system") as msys, \
-             patch.object(self.module, "_sensord_operation_lock"):
+        # Test successful case on host - commands run via docker exec pmon to access container
+        with patch.object(self.module, "get_name", return_value="DPU0"), \
+             patch('subprocess.call') as mock_call, \
+             patch.object(self.module, "_sensord_operation_lock") as mock_lock:
+            self.module.is_host = True
+            # First call is file check (returns 0=exists), second is rm, third is restart
+            mock_call.side_effect = [0, 0, 0]
             assert self.module.handle_sensor_addition() is True
-            mrm.assert_called_once_with("/etc/sensors.d/ignore_sensors_DPU0.conf")
-            msys.assert_called_once_with("service sensord restart")
-
-        with patch.object(self.module, "get_name", return_value="DPU0"), \
-             patch("os.path.exists", return_value=False), \
-             patch("os.remove") as mrm, \
-             patch("os.system") as msys, \
-             patch.object(self.module, "_sensord_operation_lock") as mlock:
+            assert mock_call.call_count == 3
+            # When on host, commands are prefixed with docker exec pmon to run inside container
+            mock_call.assert_any_call(
+                ["docker", "exec", "pmon", "test", "-f",
+                 "/etc/sensors.d/ignore_sensors_DPU0.conf"],
+                stdout=subprocess.DEVNULL
+            )
+            mock_call.assert_any_call(
+                ["docker", "exec", "pmon", "rm",
+                 "/etc/sensors.d/ignore_sensors_DPU0.conf"],
+                stdout=subprocess.DEVNULL
+            )
+            mock_call.assert_any_call(
+                ["docker", "exec", "pmon", "service", "sensord", "restart"],
+                stdout=subprocess.DEVNULL
+            )
+            mock_lock.assert_called_once()
+
+        # Test successful case inside container - commands run directly without docker exec
+        with patch.object(self.module, "get_name", return_value="DPU0"), \
+             patch('subprocess.call') as mock_call, \
+             patch.object(self.module, "_sensord_operation_lock") as mock_lock:
+            self.module.is_host = False
+            # First call to test -f (file exists) returns 0, second call is rm, third is service restart
+            mock_call.side_effect = [0, 0, 0]
             assert self.module.handle_sensor_addition() is True
-            mrm.assert_not_called()
-            msys.assert_not_called()
-            mlock.assert_not_called()
-
-        with patch.object(self.module, "get_name", return_value="DPU0"), \
-             patch("os.path.exists", return_value=True), \
-             patch("os.remove", side_effect=Exception("rm fail")):
+            assert mock_call.call_count == 3
+            # When inside container, commands are run directly without docker exec prefix
+            mock_call.assert_any_call(
+                ["test", "-f", "/etc/sensors.d/ignore_sensors_DPU0.conf"],
+                stdout=subprocess.DEVNULL
+            )
+            mock_call.assert_any_call(
+                ["rm", "/etc/sensors.d/ignore_sensors_DPU0.conf"],
+                stdout=subprocess.DEVNULL
+            )
+            mock_call.assert_any_call(
+                ["service", "sensord", "restart"],
+                stdout=subprocess.DEVNULL
+            )
+            mock_lock.assert_called_once()
+
+        # Test file does not exist - should return True but not call rm or restart
+        with patch.object(self.module, "get_name", return_value="DPU0"), \
+             patch("subprocess.call") as mock_call, \
+             patch.object(self.module, "_sensord_operation_lock") as mock_lock:
+            self.module.is_host = True
+            # Return 1 to indicate file does not exist
+            mock_call.side_effect = [1]
+            assert self.module.handle_sensor_addition() is True
+            # Only the file existence check should be called (with docker exec when on host)
+            mock_call.assert_called_once_with(
+                ["docker", "exec", "pmon", "test", "-f", "/etc/sensors.d/ignore_sensors_DPU0.conf"],
+                stdout=subprocess.DEVNULL
+            )
+            mock_lock.assert_not_called()
+
+        # Test exception handling
+        with patch.object(self.module, "get_name", return_value="DPU0"), \
+             patch('subprocess.call', side_effect=Exception("Remove failed")):
+            self.module.is_host = True
             assert self.module.handle_sensor_addition() is False
 
     # ------------------------------------------------ Pre-shutdown/Post-startup --
@@ -262,9 +291,24 @@
         [(True, True, True), (False, True, False), (True, False, False)],
     )
     def test_module_pre_shutdown(self, pci_ok, sensor_ok, expected):
-        with patch.object(self.module, "handle_pci_removal", return_value=pci_ok), \
-             patch.object(self.module, "handle_sensor_removal", return_value=sensor_ok):
+        with patch.object(self.module, "handle_sensor_removal", return_value=sensor_ok), \
+             patch.object(self.module, "handle_pci_removal", return_value=pci_ok):
             assert self.module.module_pre_shutdown() is expected
+            # Verify sensor removal is called before PCI removal
+            sensor_call = call()
+            pci_call = call()
+            assert list(self.module.handle_sensor_removal.call_args_list + \
+                        self.module.handle_pci_removal.call_args_list) == [sensor_call, pci_call]
+
+        # Test sensor removal failure
+        with patch.object(self.module, "handle_sensor_removal", return_value=False), \
+             patch.object(self.module, "handle_pci_removal", return_value=pci_ok):
+            assert self.module.module_pre_shutdown() is False
+
+        # Test PCI removal failure
+        with patch.object(self.module, "handle_sensor_removal", return_value=sensor_ok), \
+             patch.object(self.module, "handle_pci_removal", return_value=False):
+            assert self.module.module_pre_shutdown() is False
 
     @pytest.mark.parametrize(
         "pci_ok,sensor_ok,expected",
@@ -606,161 +650,4 @@
              patch.object(self.module, "_transition_operation_lock"), \
              patch.object(self.module, "_load_transition_timeouts", return_value=timeouts), \
              patch("time.time", return_value=now):
-            assert self.module.set_module_state_transition("dpu0", "startup") is expected
-=======
-        module = ModuleBase()
-
-        # Test successful case on host - commands run via docker exec pmon to access container
-        with patch.object(module, 'get_name', return_value="DPU0"), \
-             patch('subprocess.call') as mock_call, \
-             patch.object(module, '_sensord_operation_lock') as mock_lock:
-            module.is_host = True
-            # First call to test -f (file exists) returns 0, second call is cp, third is service restart
-            mock_call.side_effect = [0, 0, 0]
-            assert module.handle_sensor_removal() is True
-            assert mock_call.call_count == 3
-            # When on host, commands are prefixed with docker exec pmon to run inside container
-            mock_call.assert_any_call(['docker', 'exec', 'pmon', 'test', '-f', '/usr/share/sonic/platform/module_sensors_ignore_conf/ignore_sensors_DPU0.conf'],
-                                      stdout=subprocess.DEVNULL)
-            mock_call.assert_any_call(['docker', 'exec', 'pmon', 'cp', '/usr/share/sonic/platform/module_sensors_ignore_conf/ignore_sensors_DPU0.conf',
-                                      '/etc/sensors.d/ignore_sensors_DPU0.conf'], 
-                                      stdout=subprocess.DEVNULL)
-            mock_call.assert_any_call(['docker', 'exec', 'pmon', 'service', 'sensord', 'restart'],
-                                      stdout=subprocess.DEVNULL)
-            mock_lock.assert_called_once()
-
-        # Test successful case inside container - commands run directly without docker exec
-        with patch.object(module, 'get_name', return_value="DPU0"), \
-             patch('subprocess.call') as mock_call, \
-             patch.object(module, '_sensord_operation_lock') as mock_lock:
-            module.is_host = False
-            # First call to test -f (file exists) returns 0, second call is cp, third is service restart
-            mock_call.side_effect = [0, 0, 0]
-            assert module.handle_sensor_removal() is True
-            assert mock_call.call_count == 3
-            # When inside container, commands run directly without docker exec prefix
-            mock_call.assert_any_call(['test', '-f', '/usr/share/sonic/platform/module_sensors_ignore_conf/ignore_sensors_DPU0.conf'],
-                                      stdout=subprocess.DEVNULL)
-            mock_call.assert_any_call(['cp', '/usr/share/sonic/platform/module_sensors_ignore_conf/ignore_sensors_DPU0.conf',
-                                      '/etc/sensors.d/ignore_sensors_DPU0.conf'], 
-                                      stdout=subprocess.DEVNULL)
-            mock_call.assert_any_call(['service', 'sensord', 'restart'],
-                                      stdout=subprocess.DEVNULL)
-            mock_lock.assert_called_once()
-
-        # Test file does not exist - should return True but not call copy or restart
-        with patch.object(module, 'get_name', return_value="DPU0"), \
-             patch('subprocess.call') as mock_call, \
-             patch.object(module, '_sensord_operation_lock') as mock_lock:
-            module.is_host = True
-            # Return 1 to indicate file doesn't exist
-            mock_call.return_value = 1
-            assert module.handle_sensor_removal() is True
-            # Only the file existence check should be called (with docker exec when on host)
-            mock_call.assert_called_once_with(['docker', 'exec', 'pmon', 'test', '-f', '/usr/share/sonic/platform/module_sensors_ignore_conf/ignore_sensors_DPU0.conf'],
-                                             stdout=subprocess.DEVNULL)
-            mock_lock.assert_not_called()
-
-        # Test exception handling
-        with patch.object(module, 'get_name', return_value="DPU0"), \
-             patch('subprocess.call', side_effect=Exception("Copy failed")):
-            module.is_host = True
-            assert module.handle_sensor_removal() is False
-
-    def test_handle_sensor_addition(self):
-        module = ModuleBase()
-
-        # Test successful case on host - commands run via docker exec pmon to access container
-        with patch.object(module, 'get_name', return_value="DPU0"), \
-             patch('subprocess.call') as mock_call, \
-             patch.object(module, '_sensord_operation_lock') as mock_lock:
-            module.is_host = True
-            # First call to test -f (file exists) returns 0, second call is rm, third is service restart
-            mock_call.side_effect = [0, 0, 0]
-            assert module.handle_sensor_addition() is True
-            assert mock_call.call_count == 3
-            # When on host, commands are prefixed with docker exec pmon to run inside container
-            mock_call.assert_any_call(['docker', 'exec', 'pmon', 'test', '-f', '/etc/sensors.d/ignore_sensors_DPU0.conf'],
-                                      stdout=subprocess.DEVNULL)
-            mock_call.assert_any_call(['docker', 'exec', 'pmon', 'rm', '/etc/sensors.d/ignore_sensors_DPU0.conf'],
-                                      stdout=subprocess.DEVNULL)
-            mock_call.assert_any_call(['docker', 'exec', 'pmon', 'service', 'sensord', 'restart'],
-                                      stdout=subprocess.DEVNULL)
-            mock_lock.assert_called_once()
-
-        # Test successful case inside container - commands run directly without docker exec
-        with patch.object(module, 'get_name', return_value="DPU0"), \
-             patch('subprocess.call') as mock_call, \
-             patch.object(module, '_sensord_operation_lock') as mock_lock:
-            module.is_host = False
-            # First call to test -f (file exists) returns 0, second call is rm, third is service restart
-            mock_call.side_effect = [0, 0, 0]
-            assert module.handle_sensor_addition() is True
-            assert mock_call.call_count == 3
-            # When inside container, commands run directly without docker exec prefix
-            mock_call.assert_any_call(['test', '-f', '/etc/sensors.d/ignore_sensors_DPU0.conf'],
-                                      stdout=subprocess.DEVNULL)
-            mock_call.assert_any_call(['rm', '/etc/sensors.d/ignore_sensors_DPU0.conf'],
-                                      stdout=subprocess.DEVNULL)
-            mock_call.assert_any_call(['service', 'sensord', 'restart'],
-                                      stdout=subprocess.DEVNULL)
-            mock_lock.assert_called_once()
-
-        # Test file does not exist - should return True but not call remove or restart
-        with patch.object(module, 'get_name', return_value="DPU0"), \
-             patch('subprocess.call') as mock_call, \
-             patch.object(module, '_sensord_operation_lock') as mock_lock:
-            module.is_host = True
-            # Return 1 to indicate file doesn't exist
-            mock_call.return_value = 1
-            assert module.handle_sensor_addition() is True
-            # Only the file existence check should be called (with docker exec when on host)
-            mock_call.assert_called_once_with(['docker', 'exec', 'pmon', 'test', '-f', '/etc/sensors.d/ignore_sensors_DPU0.conf'],
-                                             stdout=subprocess.DEVNULL)
-            mock_lock.assert_not_called()
-
-        # Test exception handling
-        with patch.object(module, 'get_name', return_value="DPU0"), \
-             patch('subprocess.call', side_effect=Exception("Remove failed")):
-            module.is_host = True
-            assert module.handle_sensor_addition() is False
-
-    def test_module_pre_shutdown(self):
-        module = ModuleBase()
-
-        # Test successful case
-        with patch.object(module, 'handle_sensor_removal', return_value=True) as mock_sensor, \
-             patch.object(module, 'handle_pci_removal', return_value=True) as mock_pci:
-            assert module.module_pre_shutdown() is True
-            # Verify sensor removal is called before PCI removal
-            mock_sensor.assert_called_once()
-            mock_pci.assert_called_once()
-
-        # Test sensor removal failure
-        with patch.object(module, 'handle_sensor_removal', return_value=False), \
-             patch.object(module, 'handle_pci_removal', return_value=True):
-            assert module.module_pre_shutdown() is False
-
-        # Test PCI removal failure
-        with patch.object(module, 'handle_sensor_removal', return_value=True), \
-             patch.object(module, 'handle_pci_removal', return_value=False):
-            assert module.module_pre_shutdown() is False
-
-    def test_module_post_startup(self):
-        module = ModuleBase()
-
-        # Test successful case
-        with patch.object(module, 'handle_pci_rescan', return_value=True), \
-             patch.object(module, 'handle_sensor_addition', return_value=True):
-            assert module.module_post_startup() is True
-
-        # Test PCI rescan failure
-        with patch.object(module, 'handle_pci_rescan', return_value=False), \
-             patch.object(module, 'handle_sensor_addition', return_value=True):
-            assert module.module_post_startup() is False
-
-        # Test sensor addition failure
-        with patch.object(module, 'handle_pci_rescan', return_value=True), \
-             patch.object(module, 'handle_sensor_addition', return_value=False):
-            assert module.module_post_startup() is False
->>>>>>> 93145380
+            assert self.module.set_module_state_transition("dpu0", "startup") is expected