from mock import MagicMock
import sys
import pytest
import random
import traceback

from sonic_platform_base.sonic_xcvr.api.public.sff8472 import Sff8472Api
from sonic_platform_base.sonic_xcvr.codes.public.sff8472 import Sff8472Codes
from sonic_platform_base.sonic_xcvr.fields.public.sff8472 import VoltageField
from sonic_platform_base.sonic_xcvr.mem_maps.public.sff8472 import Sff8472MemMap
from sonic_platform_base.sonic_xcvr.xcvr_eeprom import XcvrEeprom
from sonic_platform_base.sonic_xcvr.fields import consts

class TestSff8472(object):
    codes = Sff8472Codes
    mem_map = Sff8472MemMap(codes)
    reader = MagicMock(return_value=None)
    writer = MagicMock()
    eeprom = XcvrEeprom(reader, writer, mem_map)
    api = Sff8472Api(eeprom)
    is_py2 = sys.version_info < (3,)

    def test_api(self):
        """
        Verify all api access valid fields    
        """
        self.api.get_model()
        self.api.get_serial()
        self.api.get_transceiver_info()
        self.api.get_transceiver_bulk_status()
        self.api.get_transceiver_threshold_info()
        self.api.get_transceiver_status()
        self.api.get_rx_los()
        self.api.get_tx_fault()
        self.api.get_tx_disable()
        self.api.get_tx_disable_channel()
        self.api.get_module_temperature()
        self.api.get_voltage()
        self.api.get_tx_bias()
        self.api.get_tx_power()
        self.api.get_rx_power()
        self.reader.return_value = bytearray([0xFF])
        self.api.tx_disable(True)
        self.api.tx_disable_channel(0x5, True)
        self.reader.return_value = None
        self.api.is_flat_memory()
        self.api.get_temperature_support()
        self.api.get_voltage_support()
        self.api.get_tx_power_support()
        self.api.get_rx_power_support()
        self.api.get_rx_los_support()
        self.api.get_tx_bias_support()
        self.api.get_tx_fault_support()
        self.api.get_tx_disable_support()
        self.api.get_transceiver_thresholds_support()
        self.api.get_lpmode_support()
        self.api.get_power_override_support()

    def test_temp(self):
        temp_field = self.mem_map.get_field(consts.TEMPERATURE_FIELD)
        data = bytearray([0x80, 0x00])
        deps = {
           consts.INT_CAL_FIELD: True,
           consts.EXT_CAL_FIELD: False, 
           consts.T_SLOPE_FIELD: 1,
           consts.T_OFFSET_FIELD: 0,
        }
        decoded = temp_field.decode(data, **deps)
        assert decoded == -128

        data = bytearray([0x0F, 0xFF])
        deps = {
           consts.INT_CAL_FIELD: False,
           consts.EXT_CAL_FIELD: True, 
           consts.T_SLOPE_FIELD: 2,
           consts.T_OFFSET_FIELD: 10,
        }
        decoded = temp_field.decode(data, **deps)
        assert decoded == 32 if self.is_py2 else 32.03125

    def test_voltage(self):
        voltage_field = self.mem_map.get_field(consts.VOLTAGE_FIELD)
        data = bytearray([0xFF, 0xFF])
        deps = {
           consts.INT_CAL_FIELD: True,
           consts.EXT_CAL_FIELD: False, 
           consts.T_SLOPE_FIELD: 1,
           consts.T_OFFSET_FIELD: 0,
        }
        decoded = voltage_field.decode(data, **deps)
        expected = 6 if self.is_py2 else 6.5535
        assert decoded == expected

        data = bytearray([0x7F, 0xFF])
        deps = {
           consts.INT_CAL_FIELD: False,
           consts.EXT_CAL_FIELD: True, 
           consts.V_SLOPE_FIELD: 2,
           consts.V_OFFSET_FIELD: 10,
        }
        decoded = voltage_field.decode(data, **deps)
        assert decoded == 6 if self.is_py2 else 6.5544

    def test_tx_bias(self):
        tx_bias_field = self.mem_map.get_field(consts.TX_BIAS_FIELD)
        data = bytearray([0xFF, 0xFF])
        deps = {
           consts.INT_CAL_FIELD: True,
           consts.EXT_CAL_FIELD: False, 
           consts.TX_I_SLOPE_FIELD: 1,
           consts.TX_I_OFFSET_FIELD: 0,
        }
        decoded = tx_bias_field.decode(data, **deps)
        expected = 131 if self.is_py2 else 131.07
        assert decoded == expected

        data = bytearray([0x7F, 0xFF])
        deps = {
           consts.INT_CAL_FIELD: False,
           consts.EXT_CAL_FIELD: True, 
           consts.TX_I_SLOPE_FIELD: 2,
           consts.TX_I_OFFSET_FIELD: 10,
        }
        decoded = tx_bias_field.decode(data, **deps)
        assert decoded == 131 if self.is_py2 else 131.088

    def test_tx_power(self):
        tx_power_field = self.mem_map.get_field(consts.TX_POWER_FIELD)
        data = bytearray([0xFF, 0xFF])
        deps = {
           consts.INT_CAL_FIELD: True,
           consts.EXT_CAL_FIELD: False, 
           consts.TX_PWR_SLOPE_FIELD: 1,
           consts.TX_PWR_OFFSET_FIELD: 0,
        }
        decoded = tx_power_field.decode(data, **deps)
        expected = 6 if self.is_py2 else 6.5535
        assert decoded == expected

        data = bytearray([0x7F, 0xFF])
        deps = {
           consts.INT_CAL_FIELD: False,
           consts.EXT_CAL_FIELD: True, 
           consts.TX_PWR_SLOPE_FIELD: 2,
           consts.TX_PWR_OFFSET_FIELD: 10,
        }
        decoded = tx_power_field.decode(data, **deps)
        assert decoded == 6 if self.is_py2 else 6.5544

    def test_rx_power(self):
        rx_power_field = self.mem_map.get_field(consts.RX_POWER_FIELD)
        data = bytearray([0xFF, 0xFF])
        deps = {
           consts.INT_CAL_FIELD: True,
           consts.EXT_CAL_FIELD: False, 
           consts.RX_PWR_0_FIELD: 0,
           consts.RX_PWR_1_FIELD: 1,
           consts.RX_PWR_2_FIELD: 0,
           consts.RX_PWR_3_FIELD: 0,
           consts.RX_PWR_4_FIELD: 0,
        }
        decoded = rx_power_field.decode(data, **deps)
        expected = 6 if self.is_py2 else 6.5535
        assert decoded == expected

        deps = {
           consts.INT_CAL_FIELD: False,
           consts.EXT_CAL_FIELD: True, 
           consts.RX_PWR_0_FIELD: 10,
           consts.RX_PWR_1_FIELD: 2,
           consts.RX_PWR_2_FIELD: 0.1,
           consts.RX_PWR_3_FIELD: 0.01,
           consts.RX_PWR_4_FIELD: 0.001,
        }
        decoded = rx_power_field.decode(data, **deps)
        assert decoded == 209.713

    @pytest.mark.parametrize("mock_response, expected", [
        (bytearray([0x04, 0x0]), "Shortwave laser, linear RX (SA)"),
        (bytearray([0x02, 0x0]), "Longwave laser (LC)"),
        (bytearray([0x01, 0x0]), "Electrical inter-enclosure (EL)"),
        (bytearray([0x0, 0x80]), "Electrical intra-enclosure (EL)"),
        (bytearray([0x0, 0x40]), "Shortwave laser w/o OFC (SN)"),
        (bytearray([0x0, 0x20]), "Shortwave laser w OFC (SL)"),
        (bytearray([0x0, 0x10]), "Longwave Laser (LL)")
    ])
    def test_fiber_channel_transmitter_tech(self, mock_response, expected):
        self.api.xcvr_eeprom.reader = MagicMock()
        self.api.xcvr_eeprom.reader.return_value = mock_response
        result = self.api.xcvr_eeprom.read(consts.FIBRE_CHANNEL_TRANSMITTER_TECH_FIELD)
        assert result == expected

<<<<<<< HEAD
=======
    def test_random_read_fail(self):
        def mock_read_raw(offset, size):
            i = random.randint(0, 1)
            return None if i == 0 else b'0' * size

        self.api.xcvr_eeprom.reader = mock_read_raw

        run_num = 5
        while run_num > 0:
            try:
                self.api.get_transceiver_bulk_status()
                self.api.get_transceiver_info()
                self.api.get_transceiver_threshold_info()
            except:
                assert 0, traceback.format_exc()
            run_num -= 1

>>>>>>> 537095cc
    @pytest.mark.parametrize("mock_response, expected",[
        (
            [
                [False],
                [False],
                0,
                [False]
            ],
            {
                "tx_disabled_channel": 0,
                "tx1disable": False,
                'txfault1': False,
                'rxlos1': False,
            }
        ),
        (
            [
                None,
                None,
                None,
                None
            ],
            None
        )
    ])
    def test_get_transceiver_status(self, mock_response, expected):
        self.api.get_rx_los = MagicMock()
        self.api.get_rx_los.return_value = mock_response[0]
        self.api.get_tx_fault = MagicMock()
        self.api.get_tx_fault.return_value = mock_response[1]
        self.api.get_tx_disable_channel = MagicMock()
        self.api.get_tx_disable_channel.return_value = mock_response[2]
        self.api.get_tx_disable = MagicMock()
        self.api.get_tx_disable.return_value = mock_response[3]
        result = self.api.get_transceiver_status()
<<<<<<< HEAD
        assert result == expected

    @pytest.mark.parametrize("mock_response, expected",[
        (
            [
                [False],
                [False],
                [False],
                0,
                50,
                3.3,
                [70],
                [0.1],
                [0.1],
                True, True, True, True, True, True
            ],
            {
                'temperature': 50,
                'voltage': 3.3,
                'tx1power': -10.0, 'tx2power': 'N/A', 'tx3power': 'N/A', 'tx4power': 'N/A',
                'rx1power': -10.0, 'rx2power': 'N/A', 'rx3power': 'N/A', 'rx4power': 'N/A',
                'tx1bias': 70, 'tx2bias': 'N/A', 'tx3bias': 'N/A', 'tx4bias': 'N/A',
                'rx_los': False,
                'tx_fault': False,
                'tx_disable': False,
                'tx_disabled_channel': 0,
            }
        )
    ])
    def test_get_transceiver_bulk_status(self, mock_response, expected):
        self.api.get_rx_los = MagicMock()
        self.api.get_rx_los.return_value = mock_response[0]
        self.api.get_tx_fault = MagicMock()
        self.api.get_tx_fault.return_value = mock_response[1]
        self.api.get_tx_disable = MagicMock()
        self.api.get_tx_disable.return_value = mock_response[2]
        self.api.get_tx_disable_channel = MagicMock()
        self.api.get_tx_disable_channel.return_value = mock_response[3]
        self.api.get_module_temperature = MagicMock()
        self.api.get_module_temperature.return_value = mock_response[4]
        self.api.get_voltage = MagicMock()
        self.api.get_voltage.return_value = mock_response[5]
        self.api.get_tx_bias = MagicMock()
        self.api.get_tx_bias.return_value = mock_response[6]
        self.api.get_rx_power = MagicMock()
        self.api.get_rx_power.return_value = mock_response[7]
        self.api.get_tx_power = MagicMock()
        self.api.get_tx_power.return_value = mock_response[8]
        self.api.get_rx_los_support = MagicMock()
        self.api.get_rx_los_support.return_value = mock_response[9]
        self.api.get_tx_fault_support = MagicMock()
        self.api.get_tx_fault_support.return_value = mock_response[10]
        self.api.get_tx_disable_support = MagicMock()
        self.api.get_tx_disable_support.return_value = mock_response[11]
        self.api.get_tx_bias_support = MagicMock()
        self.api.get_tx_bias_support.return_value = mock_response[12]
        self.api.get_tx_power_support = MagicMock()
        self.api.get_tx_power_support.return_value = mock_response[13]
        self.api.get_rx_power_support = MagicMock()
        self.api.get_rx_power_support.return_value = mock_response[14]
        result = self.api.get_transceiver_bulk_status()
        assert result == expected
=======
        assert result == expected
>>>>>>> 537095cc
<|MERGE_RESOLUTION|>--- conflicted
+++ resolved
@@ -190,8 +190,6 @@
         result = self.api.xcvr_eeprom.read(consts.FIBRE_CHANNEL_TRANSMITTER_TECH_FIELD)
         assert result == expected
 
-<<<<<<< HEAD
-=======
     def test_random_read_fail(self):
         def mock_read_raw(offset, size):
             i = random.randint(0, 1)
@@ -209,7 +207,6 @@
                 assert 0, traceback.format_exc()
             run_num -= 1
 
->>>>>>> 537095cc
     @pytest.mark.parametrize("mock_response, expected",[
         (
             [
@@ -245,7 +242,6 @@
         self.api.get_tx_disable = MagicMock()
         self.api.get_tx_disable.return_value = mock_response[3]
         result = self.api.get_transceiver_status()
-<<<<<<< HEAD
         assert result == expected
 
     @pytest.mark.parametrize("mock_response, expected",[
@@ -308,6 +304,3 @@
         self.api.get_rx_power_support.return_value = mock_response[14]
         result = self.api.get_transceiver_bulk_status()
         assert result == expected
-=======
-        assert result == expected
->>>>>>> 537095cc
