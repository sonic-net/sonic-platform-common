"""
    module_base.py

    Base class for implementing a platform-specific class with which
    to interact with a module (as used in a modular chassis) SONiC.
"""

import sys
from . import device_base


class ModuleBase(device_base.DeviceBase):
    """
    Base class for interfacing with a module (supervisor module, line card
    module, etc. (applicable for a modular chassis)
    """
    # Device type definition. Note, this is a constant.
    DEVICE_TYPE = "module"

    # Possible card types for modular chassis
    MODULE_TYPE_SUPERVISOR = "SUPERVISOR"
    MODULE_TYPE_LINE    = "LINE-CARD"
    MODULE_TYPE_FABRIC  = "FABRIC-CARD"

    # Possible card status for modular chassis
    # Module state is Empty if no module is inserted in the slot
    MODULE_STATUS_EMPTY   = "Empty"
    # Module state if Offline. This is also the admin-down state.
    MODULE_STATUS_OFFLINE = "Offline"
    # Module state if power down was triggered. Example, this could be a
    # policy action from sensors reaching a critical state triggering the
    # module to be powered-down.
    MODULE_STATUS_POWERED_DOWN = "PoweredDown"
    # Module state is Present when it is powered up, but not fully functional.
    MODULE_STATUS_PRESENT = "Present"
    # Module state is Present when it is powered up, but entered a fault state.
    # Module is not able to go Online.
    MODULE_STATUS_FAULT   = "Fault"
    # Module state is Online when fully operational
    MODULE_STATUS_ONLINE  = "Online"

    # Invalid slot for modular chassis
    MODULE_INVALID_SLOT = -1

    # Possible reboot types for modular chassis
    # Module reboot type to reboot entire card
    MODULE_REBOOT_DEFAULT = "Default"
    # Module reboot type to reboot CPU complex
    MODULE_REBOOT_CPU_COMPLEX = "CPU"
    # Module reboot type to reboot FPGA complex
    MODULE_REBOOT_FPGA_COMPLEX = "FPGA"

    def __init__(self):
        # List of ComponentBase-derived objects representing all components
        # available on the module
        self._component_list = []

        # List of FanBase-derived objects representing all fans
        # available on the module
        self._fan_list = []

        # List of PsuBase-derived objects representing all power supply units
        # available on the module
        self._psu_list = []

        # List of ThermalBase-derived objects representing all thermals
        # available on the module
        self._thermal_list = []

        # List of SfpBase-derived objects representing all sfps
        # available on the module
        self._sfp_list = []

        # List of ASIC-derived objects representing all ASICs
        # visibile in PCI domain on the module
        self._asic_list = []

    def get_base_mac(self):
        """
        Retrieves the base MAC address for the module

        Returns:
            A string containing the MAC address in the format
            'XX:XX:XX:XX:XX:XX'
        """
        raise NotImplementedError

    def get_system_eeprom_info(self):
        """
        Retrieves the full content of system EEPROM information for the module

        Returns:
            A dictionary where keys are the type code defined in
            OCP ONIE TlvInfo EEPROM format and values are their corresponding
            values.
            Ex. { '0x21': 'AG9064', '0x22': 'V1.0', '0x23': 'AG9064-0109867821',
                  '0x24': '001c0f000fcd0a', '0x25': '02/03/2018 16:22:00',
                  '0x26': '01', '0x27': 'REV01', '0x28': 'AG9064-C2358-16G'}
        """
        raise NotImplementedError

    def get_name(self):
        """
        Retrieves the name of the module prefixed by SUPERVISOR, LINE-CARD,
        FABRIC-CARD

        Returns:
            A string, the module name prefixed by one of MODULE_TYPE_SUPERVISOR,
            MODULE_TYPE_LINE or MODULE_TYPE_FABRIC and followed by a 0-based index

            Ex. A Chassis having 1 supervisor, 4 line-cards and 6 fabric-cards
            can provide names SUPERVISOR0, LINE-CARD0 to LINE-CARD3,
            FABRIC-CARD0 to FABRIC-CARD5
        """
        raise NotImplementedError

    def get_description(self):
        """
        Retrieves the platform vendor's product description of the module

        Returns:
            A string, providing the vendor's product description of the module.
        """
        raise NotImplementedError

    def get_slot(self):
        """
        Retrieves the platform vendor's slot number of the module

        Returns:
            An integer, indicating the slot number in the chassis
        """
        raise NotImplementedError

    def get_type(self):
        """
        Retrieves the type of the module.

        Returns:
            A string, the module-type from one of the predefined types:
            MODULE_TYPE_SUPERVISOR, MODULE_TYPE_LINE or MODULE_TYPE_FABRIC
        """
        raise NotImplementedError

    def get_oper_status(self):
        """
        Retrieves the operational status of the module

        Returns:
            A string, the operational status of the module from one of the
            predefined status values: MODULE_STATUS_EMPTY, MODULE_STATUS_OFFLINE,
            MODULE_STATUS_FAULT, MODULE_STATUS_PRESENT or MODULE_STATUS_ONLINE
        """
        raise NotImplementedError

    def reboot(self, reboot_type):
        """
        Request to reboot the module

        Args:
            reboot_type: A string, the type of reboot requested from one of the
            predefined reboot types: MODULE_REBOOT_DEFAULT, MODULE_REBOOT_CPU_COMPLEX,
            or MODULE_REBOOT_FPGA_COMPLEX

        Returns:
            bool: True if the request has been issued successfully, False if not
        """
        raise NotImplementedError

    def set_admin_state(self, up):
        """
        Request to keep the card in administratively up/down state.
        The down state will power down the module and the status should show
        MODULE_STATUS_OFFLINE.
        The up state will take the module to MODULE_STATUS_FAULT or
        MODULE_STAUS_ONLINE states.

        Args:
            up: A boolean, True to set the admin-state to UP. False to set the
            admin-state to DOWN.

        Returns:
            bool: True if the request has been issued successfully, False if not
        """
        raise NotImplementedError

    def get_maximum_consumed_power(self):
        """
        Retrives the maximum power drawn by this module

        Returns:
            A float, with value of the maximum consumable power of the
            module.
        """
        raise NotImplementedError

    ##############################################
    # Component methods
    ##############################################

    def get_num_components(self):
        """
        Retrieves the number of components available on this module

        Returns:
            An integer, the number of components available on this module
        """
        return len(self._component_list)

    def get_all_components(self):
        """
        Retrieves all components available on this module

        Returns:
            A list of objects derived from ComponentBase representing all components
            available on this module
        """
        return self._component_list

    def get_component(self, index):
        """
        Retrieves component represented by (0-based) index <index>

        Args:
            index: An integer, the index (0-based) of the component to retrieve

        Returns:
            An object dervied from ComponentBase representing the specified component
        """
        component = None

        try:
            component = self._component_list[index]
        except IndexError:
            sys.stderr.write("Component index {} out of range (0-{})\n".format(
                             index, len(self._component_list)-1))

        return component

    ##############################################
    # Fan module methods
    ##############################################

    def get_num_fans(self):
        """
        Retrieves the number of fan modules available on this module

        Returns:
            An integer, the number of fan modules available on this module
        """
        return len(self._fan_list)

    def get_all_fans(self):
        """
        Retrieves all fan modules available on this module

        Returns:
            A list of objects derived from FanBase representing all fan
            modules available on this module
        """
        return self._fan_list

    def get_fan(self, index):
        """
        Retrieves fan module represented by (0-based) index <index>

        Args:
            index: An integer, the index (0-based) of the fan module to
            retrieve

        Returns:
            An object dervied from FanBase representing the specified fan
            module
        """
        fan = None

        try:
            fan = self._fan_list[index]
        except IndexError:
            sys.stderr.write("Fan index {} out of range (0-{})\n".format(
                             index, len(self._fan_list)-1))

        return fan

    ##############################################
    # PSU module methods
    ##############################################

    def get_num_psus(self):
        """
        Retrieves the number of power supply units available on this module

        Returns:
            An integer, the number of power supply units available on this
            module
        """
        return len(self._psu_list)

    def get_all_psus(self):
        """
        Retrieves all power supply units available on this module

        Returns:
            A list of objects derived from PsuBase representing all power
            supply units available on this module
        """
        return self._psu_list

    def get_psu(self, index):
        """
        Retrieves power supply unit represented by (0-based) index <index>

        Args:
            index: An integer, the index (0-based) of the power supply unit to
            retrieve

        Returns:
            An object dervied from PsuBase representing the specified power
            supply unit
        """
        psu = None

        try:
            psu = self._psu_list[index]
        except IndexError:
            sys.stderr.write("PSU index {} out of range (0-{})\n".format(
                             index, len(self._psu_list)-1))

        return psu

    ##############################################
    # THERMAL methods
    ##############################################

    def get_num_thermals(self):
        """
        Retrieves the number of thermals available on this module

        Returns:
            An integer, the number of thermals available on this module
        """
        return len(self._thermal_list)

    def get_all_thermals(self):
        """
        Retrieves all thermals available on this module

        Returns:
            A list of objects derived from ThermalBase representing all thermals
            available on this module
        """
        return self._thermal_list

    def get_thermal(self, index):
        """
        Retrieves thermal unit represented by (0-based) index <index>

        Args:
            index: An integer, the index (0-based) of the thermal to
            retrieve

        Returns:
            An object dervied from ThermalBase representing the specified thermal
        """
        thermal = None

        try:
            thermal = self._thermal_list[index]
        except IndexError:
            sys.stderr.write("THERMAL index {} out of range (0-{})\n".format(
                             index, len(self._thermal_list)-1))

        return thermal

    ##############################################
    # SFP methods
    ##############################################

    def get_num_sfps(self):
        """
        Retrieves the number of sfps available on this module

        Returns:
            An integer, the number of sfps available on this module
        """
        return len(self._sfp_list)

    def get_all_sfps(self):
        """
        Retrieves all sfps available on this module

        Returns:
            A list of objects derived from PsuBase representing all sfps
            available on this module
        """
        return self._sfp_list

    def get_sfp(self, index):
        """
        Retrieves sfp represented by (0-based) index <index>

        Args:
            index: An integer, the index (0-based) of the sfp to retrieve

        Returns:
            An object dervied from SfpBase representing the specified sfp
        """
        sfp = None

        try:
            sfp = self._sfp_list[index]
        except IndexError:
            sys.stderr.write("SFP index {} out of range (0-{})\n".format(
                             index, len(self._sfp_list)-1))

        return sfp

    def get_change_event(self, timeout=0):
        """
        Returns a nested dictionary containing all devices which have
        experienced a change in this module

        Args:
            timeout: Timeout in milliseconds (optional). If timeout == 0,
                this method will block until a change is detected.

        Returns:
            (bool, dict):
                - True if call successful, False if not;
                - A nested dictionary where key is a device type,
                  value is a dictionary with key:value pairs in the format of
                  {'device_id':'device_event'},
                  where device_id is the device ID for this device and
                        device_event,
                             status='1' represents device inserted,
                             status='0' represents device removed.
                  Ex. {'fan':{'0':'0', '2':'1'}, 'sfp':{'11':'0'}}
                      indicates that fan 0 has been removed, fan 2
                      has been inserted and sfp 11 has been removed.
        """
        raise NotImplementedError

    ##############################################
    # Midplane methods for modular chassis
    ##############################################
    def get_midplane_ip(self):
        """
        Retrieves the midplane IP-address of the module in a modular chassis
        When called from the Supervisor, the module could represent the
        line-card and return the midplane IP-address of the line-card.
        When called from the line-card, the module will represent the
        Supervisor and return its midplane IP-address.

        Returns:
            A string, the IP-address of the module reachable over the midplane

        """
        raise NotImplementedError

    def is_midplane_reachable(self):
        """
        Retrieves the reachability status of the module from the Supervisor or
        of the Supervisor from the module via the midplane of the modular chassis

        Returns:
            A bool value, should return True if module is reachable via midplane
        """
<<<<<<< HEAD
        return NotImplementedError

    ##############################################
    # ASIC methods
    ##############################################
    def get_all_asics(self):
        """
        Retrieves the list of all ASICs on the module that are visible in PCI domain.
        When called from the Supervisor of modular system, the module could be
        fabric card, and the function returns all fabric ASICs on this module that
        appear in PCI domain of the Supervisor.

        Returns:
            A list of ASICs. Index of an ASIC in the list is the index of the ASIC
            on the module. Index is 0 based.

            An item in the list is a tuple that includes:
               - ASIC instance number (indexed globally across all modules of
                 the chassis). This number is used to find settings for the ASIC
                 from /usr/share/sonic/device/platform/hwsku/asic_instance_number/.
               - ASIC PCI address: It is used by syncd to attach the correct ASIC.

            For example: [('4', '0000:05:00.0'), ('5', '0000:07:00.0')]
               In this example, from the output, we know the module has 2 ASICs.
               Item ('4', '0000:05:00.0') describes information about the first ASIC
               in the module.
               '4' means it is asic4 in the chassis. Settings for this ASIC is at
               /usr/share/sonic/device/platform/hwsku/4/.
               And '0000:05:00.0' is its PCI address.
        """
        return self._asic_list
=======
        raise NotImplementedError
>>>>>>> 1e860c5f
<|MERGE_RESOLUTION|>--- conflicted
+++ resolved
@@ -465,7 +465,6 @@
         Returns:
             A bool value, should return True if module is reachable via midplane
         """
-<<<<<<< HEAD
         return NotImplementedError
 
     ##############################################
@@ -496,7 +495,4 @@
                /usr/share/sonic/device/platform/hwsku/4/.
                And '0000:05:00.0' is its PCI address.
         """
-        return self._asic_list
-=======
-        raise NotImplementedError
->>>>>>> 1e860c5f
+        return self._asic_list