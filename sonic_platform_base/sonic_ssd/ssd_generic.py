#
# ssd_generic.py
#
# Generic implementation of the SSD health API
# SSD models supported:
#  - InnoDisk
#  - StorFly
#  - Virtium

try:
    import re
    import subprocess
    from .ssd_base import SsdBase
except ImportError as e:
    raise ImportError (str(e) + "- required module not found")

SMARTCTL = "smartctl {} -a"
INNODISK = "iSmart -d {}"
VIRTIUM  = "SmartCmd -m {}"
TRANSCEND = "scopepro -all {}"

NOT_AVAILABLE = "N/A"

# Set Vendor Specific IDs
INNODISK_HEALTH_ID = 169
INNODISK_TEMPERATURE_ID = 194
SWISSBIT_HEALTH_ID = 248
SWISSBIT_TEMPERATURE_ID = 194
TRANSCEND_HEALTH_ID = 169
TRANSCEND_TEMPERATURE_ID = 194

class SsdUtil(SsdBase):
    """
    Generic implementation of the SSD health API
    """
    model = NOT_AVAILABLE
    serial = NOT_AVAILABLE
    firmware = NOT_AVAILABLE
    temperature = NOT_AVAILABLE
    health = NOT_AVAILABLE
    ssd_info = NOT_AVAILABLE
    vendor_ssd_info = NOT_AVAILABLE

    def __init__(self, diskdev):
        self.vendor_ssd_utility = {
            "Generic"  : { "utility" : SMARTCTL, "parser" : self.parse_generic_ssd_info },
            "InnoDisk" : { "utility" : INNODISK, "parser" : self.parse_innodisk_info },
            "M.2"      : { "utility" : INNODISK, "parser" : self.parse_innodisk_info },
            "StorFly"  : { "utility" : VIRTIUM,  "parser" : self.parse_virtium_info },
            "Virtium"  : { "utility" : VIRTIUM,  "parser" : self.parse_virtium_info },
<<<<<<< HEAD
            "WDC"      : { "utility" : SMARTCTL, "parser" : self.parse_wdc_ssd_info },
            "Swissbit" : { "utility" : SMARTCTL, "parser" : self.parse_swissbit_info }
=======
            "Swissbit" : { "utility" : SMARTCTL, "parser" : self.parse_swissbit_info },
            "Transcend" : { "utility" : TRANSCEND, "parser" : self.parse_transcend_info },
>>>>>>> 888075d7
        }

        self.dev = diskdev
        # Generic part
        self.fetch_generic_ssd_info(diskdev)
        self.parse_generic_ssd_info()

        # Known vendor part
        if self.model:
            vendor = self._parse_vendor()
            if vendor:
                self.fetch_vendor_ssd_info(diskdev, vendor)
                self.parse_vendor_ssd_info(vendor)
            else:
                # No handler registered for this disk model
                pass
        else:
            # Failed to get disk model
            self.model = "Unknown"

    def _execute_shell(self, cmd):
        process = subprocess.Popen(cmd.split(), universal_newlines=True, stdout=subprocess.PIPE)
        output, error = process.communicate()
        return output

    def _parse_re(self, pattern, buffer):
        res_list = re.findall(pattern, buffer)
        return res_list[0] if res_list else NOT_AVAILABLE

    def _parse_vendor(self):
        model_short = self.model.split()[0]
        if model_short in self.vendor_ssd_utility:
            return model_short
        elif self.model.startswith('VSF'):
            return 'Virtium'
        elif self.model.startswith('SFS'):
            return 'Swissbit'
        elif self.model.startswith('TS'):
            return 'Transcend'
        else:
            return None

    def fetch_generic_ssd_info(self, diskdev):
        self.ssd_info = self._execute_shell(self.vendor_ssd_utility["Generic"]["utility"].format(diskdev))

    # Health and temperature values may be overwritten with vendor specific data
    def parse_generic_ssd_info(self):
        if "nvme" in self.dev:
            self.model = self._parse_re('Model Number:\s*(.+?)\n', self.ssd_info)

            health_raw = self._parse_re('Percentage Used\s*(.+?)\n', self.ssd_info)
            if health_raw == NOT_AVAILABLE:
                self.health = NOT_AVAILABLE
            else:
                health_raw = health_raw.split()[-1]
                self.health = 100 - float(health_raw.strip('%'))

            temp_raw = self._parse_re('Temperature\s*(.+?)\n', self.ssd_info)
            if temp_raw == NOT_AVAILABLE:
                self.temperature = NOT_AVAILABLE
            else:
                temp_raw = temp_raw.split()[-2]
                self.temperature = float(temp_raw)
        else:
            self.model = self._parse_re('Device Model:\s*(.+?)\n', self.ssd_info)

            health_raw = self._parse_re('Remaining_Lifetime_Perc\s*(.+?)\n', self.ssd_info)
            if health_raw == NOT_AVAILABLE:
                self.health = NOT_AVAILABLE
            else:
                self.health = health_raw.split()[-1]

            temp_raw = self._parse_re('Temperature_Celsius\s*(.+?)\n', self.ssd_info)
            if temp_raw == NOT_AVAILABLE:
                self.temperature = NOT_AVAILABLE
            else:
                self.temperature = temp_raw.split()[-6]

        self.serial = self._parse_re('Serial Number:\s*(.+?)\n', self.ssd_info)
        self.firmware = self._parse_re('Firmware Version:\s*(.+?)\n', self.ssd_info)

    def parse_wdc_ssd_info(self):
        self.model = self._parse_re('Device Model:\s*(.+?)\n', self.ssd_info)
        self.serial = self._parse_re('Serial Number:\s*(.+?)\n', self.ssd_info)
        self.firmware = self._parse_re('Firmware Version:\s*(.+?)\n', self.ssd_info)
        try:
            if ("SDASN8Y1T00" == self.model.split(' ')[3]):
                self.nand_endurance = 400 * 1000
                parsed_total_lbas_written = self._parse_re('Total_LBAs_Written\s*.*Offline\s*-\s*\d*', self.vendor_ssd_info)
                total_lbas_written = int(self._parse_re('\s{7}\d*', parsed_total_lbas_written).split(' ')[7])
                self.health = int(100.0 - (total_lbas_written * 100) / self.nand_endurance)
                celsius_str = self._parse_re('Temperature_Celsius\s*.*', self.vendor_ssd_info)
                self.temperature = self._parse_re('\d*\s\(Min.*', celsius_str)
        except (ValueError, IndexError):
            pass

    def parse_innodisk_info(self):
        if self.vendor_ssd_info:
            self.health = self._parse_re('Health:\s*(.+?)%', self.vendor_ssd_info)
            self.temperature = self._parse_re('Temperature\s*\[\s*(.+?)\]', self.vendor_ssd_info)

        if self.health == NOT_AVAILABLE:
            health_raw = self.parse_id_number(INNODISK_HEALTH_ID)
            if health_raw == NOT_AVAILABLE:
                self.health = NOT_AVAILABLE
            else:
                self.health = health_raw.split()[-1]
        if self.temperature == NOT_AVAILABLE:
            temp_raw = self.parse_id_number(INNODISK_TEMPERATURE_ID)
            if temp_raw == NOT_AVAILABLE:
                self.temperature = NOT_AVAILABLE
            else:
                self.temperature = temp_raw.split()[-6]

    def parse_virtium_info(self):
        if self.vendor_ssd_info:
            self.temperature = self._parse_re('Temperature_Celsius\s*\d*\s*(\d+?)\s+', self.vendor_ssd_info)
            nand_endurance = self._parse_re('NAND_Endurance\s*\d*\s*(\d+?)\s+', self.vendor_ssd_info)
            avg_erase_count = self._parse_re('Average_Erase_Count\s*\d*\s*(\d+?)\s+', self.vendor_ssd_info)
            if nand_endurance != NOT_AVAILABLE and avg_erase_count != NOT_AVAILABLE:
                try:
                    self.health = 100 - (float(avg_erase_count) * 100 / float(nand_endurance))
                except (ValueError, ZeroDivisionError):
                    pass
            else:
                if self.model == 'VSFDM8XC240G-V11-T':
                    # The ID of "Remaining Life Left" attribute on 'VSFDM8XC240G-V11-T' device is 231
                    # However, it is not recognized by SmartCmd nor smartctl so far
                    # We need to parse it using the ID number
                    pattern = '231\s*Reserved_Attribute\s*\d*\s*(\d+?)\s+'
                else:
                    pattern = 'Remaining_Life_Left\s*\d*\s*(\d+?)\s+'
                try:
                    self.health = float(self._parse_re(pattern, self.vendor_ssd_info))
                except ValueError:
                    pass

    def parse_swissbit_info(self):
        if self.ssd_info:
            health_raw = self.parse_id_number(SWISSBIT_HEALTH_ID)
            if health_raw == NOT_AVAILABLE:
                self.health = NOT_AVAILABLE
            else:
                self.health = health_raw.split()[-1]
            temp_raw = self.parse_id_number(SWISSBIT_TEMPERATURE_ID)
            if temp_raw == NOT_AVAILABLE:
                self.temperature = NOT_AVAILABLE
            else:
                self.temperature = temp_raw.split()[-3]

    def parse_transcend_info(self):
        if self.vendor_ssd_info:
            self.model = self._parse_re('Model\s*:(.+?)\s*\n', self.vendor_ssd_info)
            self.serial = self._parse_re('Serial No\s*:(.+?)\s*\n', self.vendor_ssd_info)
            self.firmware = self._parse_re('FW Version\s*:(.+?)\s*\n', self.vendor_ssd_info)
            health_raw = self._parse_re('{}\s*(.+?)\n'.format(hex(TRANSCEND_HEALTH_ID).upper()[2:]), self.vendor_ssd_info) #169 -> A9
            if health_raw == NOT_AVAILABLE:
                self.health = NOT_AVAILABLE
            else:
                self.health = health_raw.split()[-1]
            temp_raw = self._parse_re('{}\s*(.+?)\n'.format(hex(TRANSCEND_TEMPERATURE_ID).upper()[2:]), self.vendor_ssd_info) #194 -> C2
            if temp_raw == NOT_AVAILABLE:
                self.temperature = NOT_AVAILABLE
            else:
                self.temperature = temp_raw.split()[-1]

    def fetch_vendor_ssd_info(self, diskdev, model):
        self.vendor_ssd_info = self._execute_shell(self.vendor_ssd_utility[model]["utility"].format(diskdev))

    def parse_vendor_ssd_info(self, model):
        self.vendor_ssd_utility[model]["parser"]()

    def get_health(self):
        """
        Retrieves current disk health in percentages

        Returns:
            A float number of current ssd health
            e.g. 83.5
        """
        return self.health

    def get_temperature(self):
        """
        Retrieves current disk temperature in Celsius

        Returns:
            A float number of current temperature in Celsius
            e.g. 40.1
        """
        return self.temperature

    def get_model(self):
        """
        Retrieves model for the given disk device

        Returns:
            A string holding disk model as provided by the manufacturer
        """
        return self.model

    def get_firmware(self):
        """
        Retrieves firmware version for the given disk device

        Returns:
            A string holding disk firmware version as provided by the manufacturer
        """
        return self.firmware

    def get_serial(self):
        """
        Retrieves serial number for the given disk device

        Returns:
            A string holding disk serial number as provided by the manufacturer
        """
        return self.serial

    def get_vendor_output(self):
        """
        Retrieves vendor specific data for the given disk device

        Returns:
            A string holding some vendor specific disk information
        """
        return self.vendor_ssd_info

    def parse_id_number(self, id):
        return self._parse_re('{}\s*(.+?)\n'.format(id), self.ssd_info)<|MERGE_RESOLUTION|>--- conflicted
+++ resolved
@@ -48,13 +48,9 @@
             "M.2"      : { "utility" : INNODISK, "parser" : self.parse_innodisk_info },
             "StorFly"  : { "utility" : VIRTIUM,  "parser" : self.parse_virtium_info },
             "Virtium"  : { "utility" : VIRTIUM,  "parser" : self.parse_virtium_info },
-<<<<<<< HEAD
+            "Swissbit" : { "utility" : SMARTCTL, "parser" : self.parse_swissbit_info },
             "WDC"      : { "utility" : SMARTCTL, "parser" : self.parse_wdc_ssd_info },
-            "Swissbit" : { "utility" : SMARTCTL, "parser" : self.parse_swissbit_info }
-=======
-            "Swissbit" : { "utility" : SMARTCTL, "parser" : self.parse_swissbit_info },
-            "Transcend" : { "utility" : TRANSCEND, "parser" : self.parse_transcend_info },
->>>>>>> 888075d7
+            "Transcend" : { "utility" : TRANSCEND, "parser" : self.parse_transcend_info }
         }
 
         self.dev = diskdev
