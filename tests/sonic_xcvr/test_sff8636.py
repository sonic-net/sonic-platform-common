--- conflicted
+++ resolved
@@ -108,7 +108,6 @@
             assert not self.api.get_temperature_support()
             assert not self.api.get_voltage_support()
 
-<<<<<<< HEAD
     def test_random_read_fail(self):
         def mock_read_raw(offset, size):
             i = random.randint(0, 1)
@@ -125,7 +124,7 @@
             except:
                 assert 0, traceback.format_exc()
             run_num -= 1
-=======
+
     def test_get_lpmode(self):
         self.api.get_lpmode_support = MagicMock()
         self.api.get_lpmode_support.return_value = True
@@ -154,5 +153,4 @@
         assert self.api.set_lpmode(False)
         self.api.get_lpmode_support.return_value = False
         self.api.get_power_override_support.return_value = False
-        assert not self.api.set_lpmode(True)
->>>>>>> 41e2a6ec
+        assert not self.api.set_lpmode(True)