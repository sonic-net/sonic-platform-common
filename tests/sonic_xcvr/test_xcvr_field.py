from sonic_platform_base.sonic_xcvr.fields.xcvr_field import (
    CodeRegField,
    DateField,
    FixedNumberRegField,
    HexRegField,
    NumberRegField,
    RegBitField,
    RegGroupField,
    StringRegField,
)
from sonic_platform_base.sonic_xcvr.codes.xcvr_codes import XcvrCodes
from sonic_platform_base.sonic_xcvr.mem_maps.xcvr_mem_map import XcvrMemMap

class MockXcvrCodes(XcvrCodes):
    CODE_DICT = {
        0: "Code0",
        1: "Code1"

    }

    SHIFTED_CODE_DICT = {
       0: "Code0",
       1: "Code1",
       2: "Code2",
       3: "Code3",
    }

    DATAPATH_STATE = {
        1: 'DataPathDeactivated',
        2: 'DataPathInit',
        3: 'DataPathDeinit',
        4: 'DataPathActivated',
        5: 'DataPathTxTurnOn',
        6: 'DataPathTxTurnOff',
        7: 'DataPathInitialized',
    }

class MockXcvrMemMap(XcvrMemMap):
    def __init__(self, codes):
        super(MockXcvrMemMap, self).__init__(codes)

        self.CODE_REG = CodeRegField("CodeReg", 5, self.codes.CODE_DICT)
        self.SHIFTED_CODE_REG = CodeRegField("ShiftedCodeReg", 50, self.codes.SHIFTED_CODE_DICT,
            RegBitField("CodeBit7", bitpos=7),
            RegBitField("CodeBit8", bitpos=8),
            size=2, format=">H")
        self.NUM_REG = NumberRegField("NumReg", 100, format=">Q", size=8, ro=False)
        self.SCALE_NUM_REG = NumberRegField("ScaleNumReg", 120, format=">i", size=4, scale=100, ro=False)
        self.FIXED_NUM_REG = FixedNumberRegField("FixedNumReg", 130, 8, format=">f", size=4, ro=False)
        self.STRING_REG = StringRegField("StringReg", 12, size=15)
        self.HEX_REG = HexRegField("HexReg", 30, size=3)
        self.REG_GROUP = RegGroupField("RegGroup",
            NumberRegField("Field0", 6, ro=False),
            NumberRegField("Field1", 7,
                RegBitField("BitField0", bitpos=0, ro=False),
                RegBitField("BitField1", bitpos=1, ro=False),
                ro=False
            ),
            NumberRegField("Field2", 7, format=">I", size=4),
        )

        self.REG_GROUP_NESTED = RegGroupField("RegGroupNested",
            RegGroupField("RegGroupNestedInner",
                NumberRegField("NestedField0", 9),
                NumberRegField( "NestedField1", 10),
            ),
            NumberRegField("NestedField2", 11)
        )

        self.REG_GROUP_NON_CONTIGUOUS = RegGroupField("RegGroupNonContiguous",
            NumberRegField("Field3", 50, format="<I", size=4),
            NumberRegField("Field4", 55, format="<I", size=4)
        )

<<<<<<< HEAD
        self.DATE = DateField("Date", 60, size=8)
=======
        self.combo = RegGroupField("COMBO_ACTIVE_APPL",
                        *(NumberRegField("ACTIVE_APPL%d" % (lane) , offset,
                            *(RegBitField("Bit%d" % bit, bit) for bit in range(0, 4)))
                            for lane, offset in zip(range(1, 9), range(186, 214)))
        )

        self.dp_state = RegGroupField("DATA_PATH_STATE",
                *(CodeRegField("DP%dState" % (lane) , 0, self.codes.DATAPATH_STATE,
                    *(RegBitField("Bit%d" % bit, bit) for bit in [range(4, 8), range(0, 4)][lane%2]))
                 for lane in range(1, 9))
        )
>>>>>>> ab597350

codes = MockXcvrCodes
mem_map = MockXcvrMemMap(codes)

field = mem_map.get_field("COMBO_ACTIVE_APPL")
data = bytearray([0xf0, 0xf1, 0xf2, 0xf3, 0xf4, 0xf5, 0xf6, 0xf7])
decoded = field.decode(data)
assert decoded == {
               "ACTIVE_APPL1": 0,
               "ACTIVE_APPL2": 1,
               "ACTIVE_APPL3": 2,
               "ACTIVE_APPL4": 3,
               "ACTIVE_APPL5": 4,
               "ACTIVE_APPL6": 5,
               "ACTIVE_APPL7": 6,
               "ACTIVE_APPL8": 7
            }

field = mem_map.get_field("DATA_PATH_STATE")
data = bytearray([0x47, 0x47, 0x47, 0x47])
decoded = field.decode(data)
assert decoded == {
        "DP1State" : "DataPathInitialized",
        "DP2State" : "DataPathActivated",
        "DP3State" : "DataPathInitialized",
        "DP4State" : "DataPathActivated",
        "DP5State" : "DataPathInitialized",
        "DP6State" : "DataPathActivated",
        "DP7State" : "DataPathInitialized",
        "DP8State" : "DataPathActivated",
}

class TestXcvrField(object):
    def test_get_fields(self):
        field = mem_map.get_field("RegGroup")
        fields = field.get_fields()
        assert fields == {
            "Field0": mem_map.get_field("Field0"),
            "Field1": mem_map.get_field("Field1"),
            "BitField0": mem_map.get_field("BitField0"),
            "BitField1": mem_map.get_field("BitField1"),
            "Field2": mem_map.get_field("Field2")
        }

        field = mem_map.get_field("RegGroupNested")
        fields = field.get_fields()
        assert fields == {
            "RegGroupNestedInner": mem_map.get_field("RegGroupNestedInner"),
            "NestedField0": mem_map.get_field("NestedField0"),
            "NestedField1": mem_map.get_field("NestedField1"),
            "NestedField2": mem_map.get_field("NestedField2")
        }

class TestRegBitField(object):
    def test_offset(self):
        field = mem_map.get_field("BitField0")
        parent_field = mem_map.get_field("Field1")
        assert field.get_offset() == parent_field.get_offset()

    def test_size(self):
        field = mem_map.get_field("BitField0")
        assert field.get_size() == 1

    def test_read_before_write(self):
        field = mem_map.get_field("BitField0")
        assert field.read_before_write

    def test_encode_decode(self):
        field = mem_map.get_field("BitField1")
        encoded_data = field.encode(True, bytearray(b'\x01'))
        assert encoded_data == bytearray(b'\x03')

        encoded_data = field.encode(False, bytearray(b'\x03'))
        assert encoded_data == bytearray(b'\x01')

        decoded_data = field.decode(bytearray(b'\x02'))
        assert decoded_data

        decoded_data = field.decode(bytearray(b'\x00'))
        assert not decoded_data

        assert field.decode(field.encode(True, bytearray(b'\x00')))
        assert not field.decode(field.encode(False, bytearray(b'\x00')))

class TestRegField(object):
    def test_offset(self):
        field = mem_map.get_field("Field0")
        assert field.offset == 6

    def test_size(self):
        field = mem_map.get_field("Field1")
        assert field.get_size() == 1

    def test_read_before_write(self):
        field = mem_map.get_field("Field0")
        assert not field.read_before_write()

class TestNumberRegField(object):
    def test_encode_decode(self):
        field = mem_map.get_field("NumReg")
        val = 0xFFFFFFFFFFFFFFFF
        assert field.decode(field.encode(val)) == val

        field = mem_map.get_field("ScaleNumReg")
        val = -100
        assert field.decode(field.encode(val)) == val

        field = mem_map.get_field("Field1")
        val = 0xFF
        assert field.decode(field.encode(val)) == 3
        assert field.decode(field.encode(0)) == 0

class TestFixedNumberRegField(object):
    def test_encode_decode(self):
        field = mem_map.get_field("FixedNumReg")
        val = 1.25
        assert field.decode(field.encode(val)) == val

class TestStringRegField(object):
    def test_decode(self):
        field = mem_map.get_field("StringReg")
        data = bytearray("Arista Networks".encode("ascii"))
        assert field.decode(data) == "Arista Networks"

class TestCodeRegField(object):
    def test_decode(self):
        field = mem_map.get_field("CodeReg")
        data = bytearray([0])
        assert field.decode(data) == "Code0"

        data = bytearray([1])
        assert field.decode(data) == "Code1"

        field = mem_map.get_field("ShiftedCodeReg")
        data = bytearray([0xFE, 0x7F])
        assert field.decode(data) == "Code0"
        data = bytearray([0xFE, 0xFF])
        assert field.decode(data) == "Code1"
        data = bytearray([0xFF, 0x7F])
        assert field.decode(data) == "Code2"
        data = bytearray([0xFF, 0xFF])
        assert field.decode(data) == "Code3"

class TestHexRegField(object):
    def test_decode(self):
        field = mem_map.get_field("HexReg")
        data = bytearray([0xAA, 0xBB, 0xCC])
        assert field.decode(data) == "aa-bb-cc"

class TestRegGroupField(object):
    def test_offset(self):
        field = mem_map.get_field("RegGroup")
        assert field.offset == mem_map.get_field("Field0").offset

    def test_size(self):
        field = mem_map.get_field("RegGroup")
        assert field.get_size() == 5

        field = mem_map.get_field("RegGroupNested")
        assert field.get_size() == 3

        field = mem_map.get_field("RegGroupNonContiguous")
        assert field.get_size() == 9

    def test_read_before_write(self):
        field = mem_map.get_field("RegGroup")
        assert not field.read_before_write()

    def test_decode(self):
        field = mem_map.get_field("RegGroup")
        data = bytearray([0, 1, 2, 0, 0])
        decoded = field.decode(data)

        assert decoded == {
            "Field0": 0,
            "Field1": 1,
            "Field2": 0x01020000,
        }

        field = mem_map.get_field("RegGroupNested")
        data = bytearray([0, 1, 2])
        decoded = field.decode(data)

        assert decoded == {
            "RegGroupNestedInner": {
                "NestedField0": 0,
                "NestedField1": 1,
            },
            "NestedField2": 2,
        }

        field = mem_map.get_field("RegGroupNonContiguous")
        data = bytearray(b'\x01\x02\x03\x04\x01\x02\x03\x04\x01')
        decoded = field.decode(data)

        assert decoded == {
            "Field3": 0x04030201,
            "Field4": 0x01040302,
        }

class TestDateField(object):
    def test_decode(self):
        field = mem_map.get_field("Date")
        data = bytearray(b'\x32\x31\x31\x30\x32\x30\x00\x00')
        decoded = field.decode(data)
        assert decoded == "2021-10-20 \0\0"<|MERGE_RESOLUTION|>--- conflicted
+++ resolved
@@ -72,9 +72,7 @@
             NumberRegField("Field4", 55, format="<I", size=4)
         )
 
-<<<<<<< HEAD
         self.DATE = DateField("Date", 60, size=8)
-=======
         self.combo = RegGroupField("COMBO_ACTIVE_APPL",
                         *(NumberRegField("ACTIVE_APPL%d" % (lane) , offset,
                             *(RegBitField("Bit%d" % bit, bit) for bit in range(0, 4)))
@@ -86,7 +84,6 @@
                     *(RegBitField("Bit%d" % bit, bit) for bit in [range(4, 8), range(0, 4)][lane%2]))
                  for lane in range(1, 9))
         )
->>>>>>> ab597350
 
 codes = MockXcvrCodes
 mem_map = MockXcvrMemMap(codes)
