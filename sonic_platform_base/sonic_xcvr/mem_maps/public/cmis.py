--- conflicted
+++ resolved
@@ -27,14 +27,11 @@
             )
         )
 
-<<<<<<< HEAD
         self.MODULE_STATE = NumberRegField(consts.MODULE_STATE_FIELD, self.get_addr(0x0, 3), size=1)
         self.SET_LP_MODE = NumberRegField(consts.SET_LP_MODE_FIELD, self.get_addr(0x0, 26), size=1, ro=False)
 
         self.MEDIA_TYPE = CodeRegField(consts.MEDIA_TYPE_FIELD, self.get_addr(0x0, 85), self.codes.MEDIA_TYPES)
 
-=======
->>>>>>> c8eceec5
         self.ADMIN_INFO = RegGroupField(consts.ADMIN_INFO_FIELD,
             CodeRegField(consts.ID_FIELD, self.getaddr(0x0, 128), self.codes.XCVR_IDENTIFIERS),
             CodeRegField(consts.ID_ABBRV_FIELD, self.getaddr(0x0, 128), self.codes.XCVR_IDENTIFIER_ABBRV),
