--- conflicted
+++ resolved
@@ -200,7 +200,6 @@
         self.api.get_tx_disable = MagicMock()
         self.api.get_tx_disable.return_value = mock_response[3]
         result = self.api.get_transceiver_status()
-<<<<<<< HEAD
         assert result == expected
 
     @pytest.mark.parametrize("mock_response, expected",[
@@ -263,6 +262,3 @@
         self.api.get_rx_power_support.return_value = mock_response[14]
         result = self.api.get_transceiver_bulk_status()
         assert result == expected
-=======
-        assert result == expected
->>>>>>> 537095cc
