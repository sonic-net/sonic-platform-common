--- conflicted
+++ resolved
@@ -11,11 +11,8 @@
 import time
 from . import device_base
 import json
-import threading
 import contextlib
-import shutil
 import subprocess
-import os
 
 # PCI state database constants
 PCIE_DETACH_INFO_TABLE = "PCIE_DETACH_INFO"
@@ -100,12 +97,10 @@
         # visibile in PCI domain on the module
         self._asic_list = []
 
-<<<<<<< HEAD
-        self.state_db = self.initialize_state_db()
-=======
         # Flag to indicate if the module is running on the host/container
         self.is_host = self._is_host()
->>>>>>> 93145380
+
+        self.state_db = self.initialize_state_db()
     
     def initialize_state_db(self):
         """
