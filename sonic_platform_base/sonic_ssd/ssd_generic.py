#
# ssd_generic.py
#
# Generic implementation of the SSD health API
# SSD models supported:
#  - InnoDisk
#  - StorFly
#  - Virtium

try:
    import re
    import subprocess
    from .ssd_base import SsdBase
except ImportError as e:
    raise ImportError (str(e) + "- required module not found")

SMARTCTL = "smartctl {} -a"
INNODISK = "iSmart -d {}"
VIRTIUM  = "SmartCmd -m {}"

NOT_AVAILABLE = "N/A"

# Set Vendor Specific IDs
INNODISK_HEALTH_ID = 169
INNODISK_TEMPERATURE_ID = 194

class SsdUtil(SsdBase):
    """
    Generic implementation of the SSD health API
    """
    model = NOT_AVAILABLE
    serial = NOT_AVAILABLE
    firmware = NOT_AVAILABLE
    temperature = NOT_AVAILABLE
    health = NOT_AVAILABLE
    ssd_info = NOT_AVAILABLE
    vendor_ssd_info = NOT_AVAILABLE

    def __init__(self, diskdev):
        self.vendor_ssd_utility = {
            "Generic"  : { "utility" : SMARTCTL, "parser" : self.parse_generic_ssd_info },
            "InnoDisk" : { "utility" : INNODISK, "parser" : self.parse_innodisk_info },
            "M.2"      : { "utility" : INNODISK, "parser" : self.parse_innodisk_info },
            "StorFly"  : { "utility" : VIRTIUM,  "parser" : self.parse_virtium_info },
            "Virtium"  : { "utility" : VIRTIUM,  "parser" : self.parse_virtium_info }
        }

        self.dev = diskdev
        # Generic part
        self.fetch_generic_ssd_info(diskdev)
        self.parse_generic_ssd_info()

        # Known vendor part
        if self.model:
            vendor = self._parse_vendor()
            if vendor:
                self.fetch_vendor_ssd_info(diskdev, vendor)
                self.parse_vendor_ssd_info(vendor)
            else:
                # unknown model name , use Virtium to get information
                self.vendor_ssd_info =self._execute_shell(self.vendor_ssd_utility["Virtium"]["utility"].format(diskdev))
                self.parse_virtium_info()
        else:
            # Failed to get disk model
            self.model = "Unknown"

    def _execute_shell(self, cmd):
        process = subprocess.Popen(cmd.split(), universal_newlines=True, stdout=subprocess.PIPE)
        output, error = process.communicate()
        return output

    def _parse_re(self, pattern, buffer):
        res_list = re.findall(pattern, buffer)
        return res_list[0] if res_list else NOT_AVAILABLE

    def _parse_vendor(self):
        model_short = self.model.split()[0]
        if model_short in self.vendor_ssd_utility:
            return model_short
        elif self.model.startswith('VSF'):
            return 'Virtium'
        else:
            return None

    def fetch_generic_ssd_info(self, diskdev):
        self.ssd_info = self._execute_shell(self.vendor_ssd_utility["Generic"]["utility"].format(diskdev))

    # Health and temperature values may be overwritten with vendor specific data
    def parse_generic_ssd_info(self):
        if "nvme" in self.dev:
            self.model = self._parse_re('Model Number:\s*(.+?)\n', self.ssd_info)

            health_raw = self._parse_re('Percentage Used\s*(.+?)\n', self.ssd_info)
            if health_raw == NOT_AVAILABLE:
                self.health = NOT_AVAILABLE
            else:
                health_raw = health_raw.split()[-1]
                self.health = 100 - float(health_raw.strip('%'))

            temp_raw = self._parse_re('Temperature\s*(.+?)\n', self.ssd_info)
            if temp_raw == NOT_AVAILABLE:
                self.temperature = NOT_AVAILABLE
            else:
                temp_raw = temp_raw.split()[-2]
                self.temperature = float(temp_raw)
        else:
            self.model = self._parse_re('Device Model:\s*(.+?)\n', self.ssd_info)

            health_raw = self._parse_re('Remaining_Lifetime_Perc\s*(.+?)\n', self.ssd_info)
            if health_raw == NOT_AVAILABLE:
                self.health = NOT_AVAILABLE
            else:
                self.health = health_raw.split()[-1]

            temp_raw = self._parse_re('Temperature_Celsius\s*(.+?)\n', self.ssd_info)
            if temp_raw == NOT_AVAILABLE:
                self.temperature = NOT_AVAILABLE
            else:
                self.temperature = temp_raw.split()[-6]

        self.serial = self._parse_re('Serial Number:\s*(.+?)\n', self.ssd_info)
        self.firmware = self._parse_re('Firmware Version:\s*(.+?)\n', self.ssd_info)

    def parse_innodisk_info(self):
        if self.vendor_ssd_info:
            self.health = self._parse_re('Health:\s*(.+?)%', self.vendor_ssd_info)
            self.temperature = self._parse_re('Temperature\s*\[\s*(.+?)\]', self.vendor_ssd_info)
        else:
            if self.health == NOT_AVAILABLE:
                health_raw = self.parse_id_number(INNODISK_HEALTH_ID)
                self.health = health_raw.split()[-1]
            if self.temperature == NOT_AVAILABLE:
                temp_raw = self.parse_id_number(INNODISK_TEMPERATURE_ID)
                self.temperature = temp_raw.split()[-6]

    def parse_virtium_info(self):
        self.temperature = self._parse_re('Temperature_Celsius\s*\d*\s*(\d+?)\s+', self.vendor_ssd_info)
        self.health = self._parse_re('Remaining_Life_Left\s*\d*\s*(\d+?)\s+', self.vendor_ssd_info)
        if self.health == NOT_AVAILABLE:
            nand_endurance = self._parse_re('NAND_Endurance\s*\d*\s*(\d+?)\s+', self.vendor_ssd_info)
            avg_erase_count = self._parse_re('Average_Erase_Count\s*\d*\s*(\d+?)\s+', self.vendor_ssd_info)
<<<<<<< HEAD
            try:
                self.health = 100 - (float(avg_erase_count) * 100 / float(nand_endurance))
            except ValueError:
                pass

=======
            if nand_endurance != NOT_AVAILABLE and avg_erase_count != NOT_AVAILABLE:
                try:
                    self.health = 100 - (float(avg_erase_count) * 100 / float(nand_endurance))
                except (ValueError, ZeroDivisionError):
                    pass
            else:
                try:
                    self.health = float(self._parse_re('Remaining_Life_Left\s*\d*\s*(\d+?)\s+', self.vendor_ssd_info))
                except ValueError:
                    pass
        
>>>>>>> 1929332c
    def fetch_vendor_ssd_info(self, diskdev, model):
        self.vendor_ssd_info = self._execute_shell(self.vendor_ssd_utility[model]["utility"].format(diskdev))

    def parse_vendor_ssd_info(self, model):
        if self.vendor_ssd_info:
            self.vendor_ssd_utility[model]["parser"]()

    def get_health(self):
        """
        Retrieves current disk health in percentages

        Returns:
            A float number of current ssd health
            e.g. 83.5
        """
        return self.health

    def get_temperature(self):
        """
        Retrieves current disk temperature in Celsius

        Returns:
            A float number of current temperature in Celsius
            e.g. 40.1
        """
        return self.temperature

    def get_model(self):
        """
        Retrieves model for the given disk device

        Returns:
            A string holding disk model as provided by the manufacturer
        """
        return self.model

    def get_firmware(self):
        """
        Retrieves firmware version for the given disk device

        Returns:
            A string holding disk firmware version as provided by the manufacturer
        """
        return self.firmware

    def get_serial(self):
        """
        Retrieves serial number for the given disk device

        Returns:
            A string holding disk serial number as provided by the manufacturer
        """
        return self.serial

    def get_vendor_output(self):
        """
        Retrieves vendor specific data for the given disk device

        Returns:
            A string holding some vendor specific disk information
        """
        return self.vendor_ssd_info

    def parse_id_number(self, id):
        return self._parse_re('{}\s*(.+?)\n'.format(id), self.ssd_info)<|MERGE_RESOLUTION|>--- conflicted
+++ resolved
@@ -139,13 +139,6 @@
         if self.health == NOT_AVAILABLE:
             nand_endurance = self._parse_re('NAND_Endurance\s*\d*\s*(\d+?)\s+', self.vendor_ssd_info)
             avg_erase_count = self._parse_re('Average_Erase_Count\s*\d*\s*(\d+?)\s+', self.vendor_ssd_info)
-<<<<<<< HEAD
-            try:
-                self.health = 100 - (float(avg_erase_count) * 100 / float(nand_endurance))
-            except ValueError:
-                pass
-
-=======
             if nand_endurance != NOT_AVAILABLE and avg_erase_count != NOT_AVAILABLE:
                 try:
                     self.health = 100 - (float(avg_erase_count) * 100 / float(nand_endurance))
@@ -156,8 +149,7 @@
                     self.health = float(self._parse_re('Remaining_Life_Left\s*\d*\s*(\d+?)\s+', self.vendor_ssd_info))
                 except ValueError:
                     pass
-        
->>>>>>> 1929332c
+                    
     def fetch_vendor_ssd_info(self, diskdev, model):
         self.vendor_ssd_info = self._execute_shell(self.vendor_ssd_utility[model]["utility"].format(diskdev))
 
