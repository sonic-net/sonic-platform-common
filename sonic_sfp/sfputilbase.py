--- conflicted
+++ resolved
@@ -697,9 +697,6 @@
         transceiver_info_dict = {}
         compliance_code_dict = {}
 
-        if port_num in self.osfp_ports:
-            offset = 0
-            vendor_rev_width = XCVR_HW_REV_WIDTH_OSFP
         if port_num in self.qsfp_ports:
             offset = 128
             vendor_rev_width = XCVR_HW_REV_WIDTH_QSFP
@@ -735,85 +732,35 @@
             print("Error: reading sysfs file %s" % file_path)
             return None
 
-<<<<<<< HEAD
         sfp_interface_bulk_raw = self._read_eeprom_specific_bytes(sysfsfile_eeprom, (offset + XCVR_INTFACE_BULK_OFFSET), interface_info_bulk_width)
         if sfp_interface_bulk_raw is not None:
             sfp_interface_bulk_data = sfpi_obj.parse_sfp_info_bulk(sfp_interface_bulk_raw, 0)
         else:
             return None
-=======
-        if port_num in self.osfp_ports:
-            sfpi_obj = inf8628InterfaceId()
-        elif port_num in self.qsfp_ports:
-            sfpi_obj = sff8436InterfaceId()
-        else:
-            sfpi_obj = sff8472InterfaceId()
-
-        if sfpi_obj is None:
-            print("Error: sfp_object open failed")
-            return None
-
-        if port_num in self.osfp_ports:
-            sfp_type_raw = self._read_eeprom_specific_bytes(sysfsfile_eeprom, (offset + OSFP_TYPE_OFFSET), XCVR_TYPE_WIDTH)
-            if sfp_type_raw is not None:
-                sfp_type_data = sfpi_obj.parse_sfp_type(sfp_type_raw, 0)
-            else:
-                return None
->>>>>>> 2c09812f
-
-            sfp_vendor_name_raw = self._read_eeprom_specific_bytes(sysfsfile_eeprom, (offset + OSFP_VENDOR_NAME_OFFSET), XCVR_VENDOR_NAME_WIDTH)
-            if sfp_vendor_name_raw is not None:
-                sfp_vendor_name_data = sfpi_obj.parse_vendor_name(sfp_vendor_name_raw, 0)
-            else:
-                return None
-
-            sfp_vendor_pn_raw = self._read_eeprom_specific_bytes(sysfsfile_eeprom, (offset + OSFP_VENDOR_PN_OFFSET), XCVR_VENDOR_PN_WIDTH)
-            if sfp_vendor_pn_raw is not None:
-                sfp_vendor_pn_data = sfpi_obj.parse_vendor_pn(sfp_vendor_pn_raw, 0)
-            else:
-                return None
-
-            sfp_vendor_rev_raw = self._read_eeprom_specific_bytes(sysfsfile_eeprom, (offset + OSFP_HW_REV_OFFSET), vendor_rev_width)
-            if sfp_vendor_rev_raw is not None:
-                sfp_vendor_rev_data = sfpi_obj.parse_vendor_rev(sfp_vendor_rev_raw, 0)
-            else:
-                return None
-
-            sfp_vendor_sn_raw = self._read_eeprom_specific_bytes(sysfsfile_eeprom, (offset + OSFP_VENDOR_SN_OFFSET), XCVR_VENDOR_SN_WIDTH)
-            if sfp_vendor_sn_raw is not None:
-                sfp_vendor_sn_data = sfpi_obj.parse_vendor_sn(sfp_vendor_sn_raw, 0)
-            else:
-                return None
-        else:
-            sfp_type_raw = self._read_eeprom_specific_bytes(sysfsfile_eeprom, (offset + XCVR_TYPE_OFFSET), XCVR_TYPE_WIDTH)
-            if sfp_type_raw is not None:
-                sfp_type_data = sfpi_obj.parse_sfp_type(sfp_type_raw, 0)
-            else:
-                return None
-
-            sfp_vendor_name_raw = self._read_eeprom_specific_bytes(sysfsfile_eeprom, (offset + XCVR_VENDOR_NAME_OFFSET), XCVR_VENDOR_NAME_WIDTH)
-            if sfp_vendor_name_raw is not None:
-                sfp_vendor_name_data = sfpi_obj.parse_vendor_name(sfp_vendor_name_raw, 0)
-            else:
-                return None
-
-            sfp_vendor_pn_raw = self._read_eeprom_specific_bytes(sysfsfile_eeprom, (offset + XCVR_VENDOR_PN_OFFSET), XCVR_VENDOR_PN_WIDTH)
-            if sfp_vendor_pn_raw is not None:
-                sfp_vendor_pn_data = sfpi_obj.parse_vendor_pn(sfp_vendor_pn_raw, 0)
-            else:
-                return None
-
-            sfp_vendor_rev_raw = self._read_eeprom_specific_bytes(sysfsfile_eeprom, (offset + XCVR_HW_REV_OFFSET), vendor_rev_width)
-            if sfp_vendor_rev_raw is not None:
-                sfp_vendor_rev_data = sfpi_obj.parse_vendor_rev(sfp_vendor_rev_raw, 0)
-            else:
-                return None
-
-            sfp_vendor_sn_raw = self._read_eeprom_specific_bytes(sysfsfile_eeprom, (offset + XCVR_VENDOR_SN_OFFSET), XCVR_VENDOR_SN_WIDTH)
-            if sfp_vendor_sn_raw is not None:
-                sfp_vendor_sn_data = sfpi_obj.parse_vendor_sn(sfp_vendor_sn_raw, 0)
-            else:
-                return None
+
+        sfp_vendor_name_raw = self._read_eeprom_specific_bytes(sysfsfile_eeprom, (offset + OSFP_VENDOR_NAME_OFFSET), XCVR_VENDOR_NAME_WIDTH)
+        if sfp_vendor_name_raw is not None:
+            sfp_vendor_name_data = sfpi_obj.parse_vendor_name(sfp_vendor_name_raw, 0)
+        else:
+            return None
+
+        sfp_vendor_pn_raw = self._read_eeprom_specific_bytes(sysfsfile_eeprom, (offset + OSFP_VENDOR_PN_OFFSET), XCVR_VENDOR_PN_WIDTH)
+        if sfp_vendor_pn_raw is not None:
+            sfp_vendor_pn_data = sfpi_obj.parse_vendor_pn(sfp_vendor_pn_raw, 0)
+        else:
+            return None
+
+        sfp_vendor_rev_raw = self._read_eeprom_specific_bytes(sysfsfile_eeprom, (offset + OSFP_HW_REV_OFFSET), vendor_rev_width)
+        if sfp_vendor_rev_raw is not None:
+            sfp_vendor_rev_data = sfpi_obj.parse_vendor_rev(sfp_vendor_rev_raw, 0)
+        else:
+            return None
+
+        sfp_vendor_sn_raw = self._read_eeprom_specific_bytes(sysfsfile_eeprom, (offset + OSFP_VENDOR_SN_OFFSET), XCVR_VENDOR_SN_WIDTH)
+        if sfp_vendor_sn_raw is not None:
+            sfp_vendor_sn_data = sfpi_obj.parse_vendor_sn(sfp_vendor_sn_raw, 0)
+        else:
+            return None
 
         sfp_vendor_oui_raw = self._read_eeprom_specific_bytes(sysfsfile_eeprom, (offset + XCVR_VENDOR_OUI_OFFSET), XCVR_VENDOR_OUI_WIDTH)
         if sfp_vendor_oui_raw is not None:
