"""
    xcvr_api_factory.py

    Factory class responsible for instantiating the appropriate XcvrApi
    implementation for a xcvr module in SONiC
"""

from .xcvr_eeprom import XcvrEeprom
# TODO: remove the following imports
from .codes.public.sff8024 import Sff8024
from .codes.public.cmis_code import CmisCode
from .api.public.cmis import CmisApi
from .mem_maps.public.cmis import CmisMemMap

from .codes.public.sff8436 import Sff8436Codes
from .api.public.sff8436 import Sff8436Api
from .mem_maps.public.sff8436 import Sff8436MemMap

from .codes.public.sff8636 import Sff8636Codes
from .api.public.sff8636 import Sff8636Api
from .mem_maps.public.sff8636 import Sff8636MemMap
class XcvrApiFactory(object):
    def __init__(self, reader, writer):
        self.reader = reader
        self.writer = writer

    def _get_id(self):
        id_byte_raw = self.reader(0, 1)
        if id_byte_raw is None:
            return None
        return id_byte_raw[0]

    def create_xcvr_api(self):
        # TODO: load correct classes from id_mapping file
<<<<<<< HEAD
        codes = {'sff8024':Sff8024, 'cmis_code':CmisCode}
        mem_map = CmisMemMap(codes)
        xcvr_eeprom = XcvrEeprom(self.reader, self.writer, mem_map)
        return CmisApi(xcvr_eeprom)
=======
        id = self._get_id()
        # QSFP-DD or OSFP
        if id == 0x18 or id == 0x19:
            codes = Sff8024
            mem_map = CmisMemMap(codes)
            xcvr_eeprom = XcvrEeprom(self.reader, self.writer, mem_map)
            api = CmisApi(xcvr_eeprom)
        # QSFP28
        elif id == 0x11:
            codes = Sff8636Codes
            mem_map = Sff8636MemMap(codes)
            xcvr_eeprom = XcvrEeprom(self.reader, self.writer, mem_map)
            api = Sff8636Api(xcvr_eeprom)
        # QSFP+
        elif id == 0x0D:
            codes = Sff8436Codes
            mem_map = Sff8436MemMap(codes)
            xcvr_eeprom = XcvrEeprom(self.reader, self.writer, mem_map)
            api = Sff8436Api(xcvr_eeprom)
        else:
            api = None
        return api
>>>>>>> 2ebd786d
<|MERGE_RESOLUTION|>--- conflicted
+++ resolved
@@ -19,6 +19,7 @@
 from .codes.public.sff8636 import Sff8636Codes
 from .api.public.sff8636 import Sff8636Api
 from .mem_maps.public.sff8636 import Sff8636MemMap
+
 class XcvrApiFactory(object):
     def __init__(self, reader, writer):
         self.reader = reader
@@ -32,16 +33,10 @@
 
     def create_xcvr_api(self):
         # TODO: load correct classes from id_mapping file
-<<<<<<< HEAD
-        codes = {'sff8024':Sff8024, 'cmis_code':CmisCode}
-        mem_map = CmisMemMap(codes)
-        xcvr_eeprom = XcvrEeprom(self.reader, self.writer, mem_map)
-        return CmisApi(xcvr_eeprom)
-=======
         id = self._get_id()
         # QSFP-DD or OSFP
         if id == 0x18 or id == 0x19:
-            codes = Sff8024
+            codes = {'sff8024':Sff8024, 'cmis_code':CmisCode}
             mem_map = CmisMemMap(codes)
             xcvr_eeprom = XcvrEeprom(self.reader, self.writer, mem_map)
             api = CmisApi(xcvr_eeprom)
@@ -59,5 +54,4 @@
             api = Sff8436Api(xcvr_eeprom)
         else:
             api = None
-        return api
->>>>>>> 2ebd786d
+        return api        