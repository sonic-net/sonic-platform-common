"""
   xcvr_field.py

   Classes for representing types of fields found in xcvr memory maps.
"""

import struct

class XcvrField(object):
    """
    Base class for representing fields in xcvr memory maps.

    Args:
        name: string, denoting the name of the field. Must be unique for a particular XcvrMemMap.
        offset: integer, the absolute offset of the field in a memory map, assuming a linear address space
        ro: boolean, True if the field is read-only and False otherwise
    """
    def __init__(self, name, offset, **kwargs):
        self.name = name
        self.offset = offset
        self.ro = kwargs.get("ro", True)
        self.deps = kwargs.get("deps", [])

    def get_fields(self):
        """
        Return: dict containing all fields nested within this field
        """
        fields = {}
        if hasattr(self, "fields"):
            for field in self.fields:
                fields[field.name] = field
                fields.update(field.get_fields())
        return fields

    def get_offset(self):
        """
        Return: absolute byte offset of field in memory map
        """
        return self.offset

    def get_size(self):
        """
        Return: size of field in bytes (min. 1)
        """
        raise NotImplementedError

    def read_before_write(self):
        """
        Return: True if a field needs to be read before written to, False otherwise
        """
        raise NotImplementedError

    def get_deps(self):
        """
        Return: List of field names corresponding to fields that this field is dependent on for decoding
        """
        return self.deps

    def decode(self, raw_data, **decoded_deps):
        """
        raw_data: bytearray of length equal to size of field
        decoded_deps: mapping of this field's dependencies to their decoded results
        Return: decoded data (high level meaning)
        """
        raise NotImplementedError

    def encode(self, val, raw_state=None):
        """
        val: data with high level meaning
        raw_state: bytearray denoting the current state of memory corresponding to this field
        Return: bytearray of length equal to size of field

        Not implemented if not appropriate for the field (e.g. read-only)
        """
        raise NotImplementedError


class RegBitField(XcvrField):
    """
    Field denoting a single bit. Must be defined under a parent RegField

    Args:
        bitpos: the bit position of this field relative to its parent's offset
    """
    def __init__(self, name, bitpos, offset=None, **kwargs):
        super(RegBitField, self).__init__(name, offset, **kwargs)
        assert bitpos < 64
        self.bitpos = bitpos

    def get_size(self):
        return 1

    def read_before_write(self):
        return True

    def decode(self, raw_data, **decoded_deps):
        return bool((raw_data[0] >> self.bitpos % 8) & 1)

    def encode(self, val, raw_state=None):
        assert not self.ro and raw_state is not None
        curr_state = raw_state[0]
        if val:
            curr_state |= (1 << self.bitpos % 8)
        else:
            curr_state &= ~(1 << self.bitpos % 8)
        return bytearray([curr_state])


class RegField(XcvrField):
    """
    Field denoting one or more bytes, but logically interpreted as one unit (e.g. a 4-byte integer)
    """
    def __init__(self, name, offset, *fields, **kwargs):
        super(RegField, self).__init__(name, offset, **kwargs)
        self.fields = fields
        self.size = kwargs.get("size", 1)
        self.start_bitpos = self.size * 8 - 1 # max bitpos
        self._update_bit_offsets()

    def _update_bit_offsets(self):
        for field in self.fields:
            assert 0 <= field.bitpos < self.size * 8
            field.offset = self.offset + field.bitpos // 8
            self.start_bitpos = min(field.bitpos, self.start_bitpos)

    def get_bitmask(self):
        if not self.fields:
            return None
        mask = 0
        for field in self.fields:
            mask |= 1 << field.bitpos
        return mask

    def get_size(self):
        return self.size

    def read_before_write(self):
        return False

class NumberRegField(RegField):
    """
    Interprets byte(s) as a number
    """
    def __init__(self, name, offset, *fields, **kwargs):
        super(NumberRegField, self).__init__(name, offset, *fields, **kwargs)
        self.scale = kwargs.get("scale")
        self.format = kwargs.get("format", "B")

    def decode(self, raw_data, **decoded_deps):
        decoded = struct.unpack(self.format, raw_data)[0]
        mask = self.get_bitmask()
        if mask is not None:
            decoded &= mask
            decoded >>= self.start_bitpos
        if self.scale is not None:
            return decoded / self.scale
        return decoded

    def encode(self, val, raw_state=None):
        assert not self.ro
        if self.scale is not None:
            return bytearray(struct.pack(self.format, int(val * self.scale)))
        return bytearray(struct.pack(self.format, val))

class FixedNumberRegField(NumberRegField):
    """
    Interprets byte(s) as a fixed-point number
    """
    def __init__(self, name, offset, num_frac_bits, *fields, **kwargs):
        super(FixedNumberRegField, self).__init__(name, offset, *fields, **kwargs)
        self.num_frac_bits = num_frac_bits

    def decode(self, raw_data, **decoded_deps):
        decoded = super(FixedNumberRegField, self).decode(raw_data, **decoded_deps)
        return decoded / (1 << self.num_frac_bits)

    def encode(self, val, raw_state=None):
        bin = val * (1 << self.num_frac_bits)
        return super(FixedNumberRegField, self).encode(bin, raw_state)

class StringRegField(RegField):
    """
    Interprets byte(s) as a string
    """
    def __init__(self, name, offset, *fields, **kwargs):
        super(StringRegField, self).__init__(name, offset, *fields, **kwargs)
        self.encoding = kwargs.get("encoding", "ascii")
        self.format = kwargs.get("format", ">%ds" % self.size)

    def decode(self, raw_data, **decoded_deps):
        return struct.unpack(self.format, raw_data)[0].decode(self.encoding)

class CodeRegField(RegField):
    """
    Interprets byte(s) as a code
    """
    def __init__(self, name, offset, code_dict, *fields, **kwargs):
        super(CodeRegField, self).__init__(name, offset, *fields, **kwargs)
        self.code_dict = code_dict
        self.format = kwargs.get("format", "B")

    def decode(self, raw_data, **decoded_deps):
        code = struct.unpack(self.format, raw_data)[0]
        mask = self.get_bitmask()
        if mask is not None:
            code &= mask
            code >>= self.start_bitpos
        return self.code_dict.get(code, "Unknown")

class HexRegField(RegField):
    """
    Interprets bytes as a series of hex pairs
    """
    def __init__(self, name, offset, *fields, **kwargs):
        super(HexRegField, self).__init__(name, offset, *fields, **kwargs)

    def decode(self, raw_data, **decoded_deps):
        return '-'.join([ "%02x" % byte for byte in raw_data])

class RegGroupField(XcvrField):
    """
    Field denoting one or more bytes, logically interpreted as one or more RegFields
    (e.g. a 4-byte integer followed by a 16-byte string) or RegGroupFields.

    The offset of a RegGroupField is the offset of its first member XcvrField.

    The member fields need not be contiguous, but the first field must be the one with the smallest offset.
    """
    def __init__(self, name, *fields, **kwargs):
        super(RegGroupField, self).__init__(name, fields[0].get_offset(), **kwargs)
        self.fields = fields

    def get_size(self):
        start = self.offset
        end = start
        for field in self.fields:
            end = max(end, field.get_offset() + field.get_size())
        return end - start

    def read_before_write(self):
        return False

    def decode(self, raw_data, **decoded_deps):
        """
            Return: a dict mapping member field names to their decoded results
        """
        result = {}
        start = self.offset
        for field in self.fields:
            offset = field.get_offset()
            if not field.get_deps():
                result[field.name] = field.decode(raw_data[offset - start: offset + field.get_size() - start],
                                              **decoded_deps)

        # Now decode any fields that have dependant fields in the same RegGroupField scope
        for field in self.fields:
            offset = field.get_offset()
            deps = field.get_deps()
            if deps:
<<<<<<< HEAD
                decoded_deps = {dep: result[dep] for dep in deps if dep in result}
=======
                decoded_deps.update({dep: result[dep] for dep in deps if dep in result})
>>>>>>> 9cea07fc
                result[field.name] = field.decode(raw_data[offset - start: offset + field.get_size() - start],
                                                **decoded_deps)
        return result

class DateField(StringRegField):
    """
    Common representation of date codes in xcvr memory maps
    """
    def __init__(self, name, offset, *fields, **kwargs):
        super(DateField, self).__init__(name, offset, *fields, **kwargs)

    def decode(self, raw_data, **decoded_deps):
        date = super(DateField, self).decode(raw_data, **decoded_deps)
        year_offset  = 0
        month_offset = 2
        day_offset   = 4
        lot_offset   = 6

        date = "20%s-%s-%s %s" % (
            date[year_offset:month_offset],
            date[month_offset:day_offset],
            date[day_offset:lot_offset],
            date[lot_offset:self.get_size()]
        )
        return date<|MERGE_RESOLUTION|>--- conflicted
+++ resolved
@@ -257,11 +257,7 @@
             offset = field.get_offset()
             deps = field.get_deps()
             if deps:
-<<<<<<< HEAD
-                decoded_deps = {dep: result[dep] for dep in deps if dep in result}
-=======
                 decoded_deps.update({dep: result[dep] for dep in deps if dep in result})
->>>>>>> 9cea07fc
                 result[field.name] = field.decode(raw_data[offset - start: offset + field.get_size() - start],
                                                 **decoded_deps)
         return result
