"""
    cmis.py

    Implementation of XcvrMemMap for CMIS Rev 5.0
"""

from ..xcvr_mem_map import XcvrMemMap
from ...fields.xcvr_field import (
    CodeRegField,
    DateField,
    HexRegField,
    NumberRegField,
    RegBitField,
    RegGroupField,
    StringRegField,
)
from ...fields import consts
from ...fields.public.cmis import CableLenField

class CmisMemMap(XcvrMemMap):
    def __init__(self, codes):
        super(CmisMemMap, self).__init__(codes)

        self.MGMT_CHARACTERISTICS = RegGroupField(consts.MGMT_CHAR_FIELD,
            NumberRegField(consts.MGMT_CHAR_MISC_FIELD, self.getaddr(0x0, 2),
                RegBitField(consts.FLAT_MEM_FIELD, 7)
            )
        )

        self.ADMIN_INFO = RegGroupField(consts.ADMIN_INFO_FIELD,
            CodeRegField(consts.ID_FIELD, self.getaddr(0x0, 128), self.codes.XCVR_IDENTIFIERS),
            CodeRegField(consts.ID_ABBRV_FIELD, self.getaddr(0x0, 128), self.codes.XCVR_IDENTIFIER_ABBRV),
            StringRegField(consts.VENDOR_NAME_FIELD, self.getaddr(0x0, 129), size=16),
            HexRegField(consts.VENDOR_OUI_FIELD, self.getaddr(0x0, 145), size=3),
            StringRegField(consts.VENDOR_PART_NO_FIELD, self.getaddr(0x0, 148), size=16),
            StringRegField(consts.VENDOR_REV_FIELD, self.getaddr(0x0, 164), size=2),
            StringRegField(consts.VENDOR_SERIAL_NO_FIELD, self.getaddr(0x0, 166), size=16),
            DateField(consts.VENDOR_DATE_FIELD, self.getaddr(0x0, 182), size=8),
            RegGroupField(consts.EXT_ID_FIELD,
                CodeRegField(consts.POWER_CLASS_FIELD, self.getaddr(0x0, 200), self.codes.POWER_CLASSES,
                    *(RegBitField("%s_%d" % (consts.POWER_CLASS_FIELD, bit), bit) for bit in range(5, 8))
                ),
                NumberRegField(consts.MAX_POWER_FIELD, self.getaddr(0x0, 201), scale=4.0),
            ),
            NumberRegField(consts.LEN_MULT_FIELD, self.getaddr(0x0, 202),
                *(RegBitField("%s_%d" % (consts.LEN_MULT_FIELD, bit), bit) for bit in range (6, 8))
            ),
            CableLenField(consts.LENGTH_ASSEMBLY_FIELD, self.getaddr(0x0, 202),
                *(RegBitField("%s_%d" % (consts.LENGTH_ASSEMBLY_FIELD, bit), bit) for bit in range(0, 6))
            ),

            CodeRegField(consts.CONNECTOR_FIELD, self.getaddr(0x0, 203), self.codes.CONNECTORS),
            CodeRegField(consts.HOST_ELECTRICAL_INTERFACE, self.getaddr(0x0, 86), self.codes.HOST_ELECTRICAL_INTERFACE),
            CodeRegField(consts.MEDIA_TYPE_FIELD, self.getaddr(0x0, 85), self.codes.MODULE_MEDIA_TYPE),
            CodeRegField(consts.MODULE_MEDIA_INTERFACE_850NM, self.getaddr(0x0, 87), self.codes.NM_850_MEDIA_INTERFACE),
            CodeRegField(consts.MODULE_MEDIA_INTERFACE_SM, self.getaddr(0x0, 87), self.codes.SM_MEDIA_INTERFACE),
            CodeRegField(consts.MODULE_MEDIA_INTERFACE_PASSIVE_COPPER, self.getaddr(0x0, 87), self.codes.PASSIVE_COPPER_MEDIA_INTERFACE),
            CodeRegField(consts.MODULE_MEDIA_INTERFACE_ACTIVE_CABLE, self.getaddr(0x0, 87), self.codes.ACTIVE_CABLE_MEDIA_INTERFACE),
            CodeRegField(consts.MODULE_MEDIA_INTERFACE_BASE_T, self.getaddr(0x0, 87), self.codes.BASE_T_MEDIA_INTERFACE),
            NumberRegField(consts.MEDIA_LANE_COUNT, self.getaddr(0x0, 88), 
                *(RegBitField("Bit%d" % (bit), bit) for bit in range (0, 4))
            ),
            NumberRegField(consts.HOST_LANE_COUNT, self.getaddr(0x0, 88), 
                *(RegBitField("Bit%d" % (bit), bit) for bit in range (4, 8))
            ),
            NumberRegField(consts.HOST_LANE_ASSIGNMENT_OPTION, self.getaddr(0x0, 89), format="B", size=1),
            NumberRegField(consts.MEDIA_LANE_ASSIGNMENT_OPTION, self.getaddr(0x1, 176), format="B", size=1),
            CodeRegField(consts.MEDIA_INTERFACE_TECH, self.getaddr(0x0, 212), self.codes.MEDIA_INTERFACE_TECH),
            NumberRegField(consts.HW_MAJOR_REV, self.getaddr(0x1, 130), size=1),
            NumberRegField(consts.HW_MINOR_REV, self.getaddr(0x1, 131), size=1),
            NumberRegField(consts.CMIS_MAJOR_REVISION, self.getaddr(0x0, 1),
                *(RegBitField("Bit%d" % (bit), bit) for bit in range (4, 8))
            ),
            NumberRegField(consts.CMIS_MINOR_REVISION, self.getaddr(0x0, 1),
                *(RegBitField("Bit%d" % (bit), bit) for bit in range (0, 4))
            ),
            NumberRegField(consts.ACTIVE_FW_MAJOR_REV, self.getaddr(0x0, 39), format="B", size=1),
            NumberRegField(consts.ACTIVE_FW_MINOR_REV, self.getaddr(0x0, 40), format="B", size=1),
            NumberRegField(consts.INACTIVE_FW_MAJOR_REV, self.getaddr(0x1, 128), format="B", size=1),
            NumberRegField(consts.INACTIVE_FW_MINOR_REV, self.getaddr(0x1, 129), format="B", size=1),

            RegGroupField(consts.ACTIVE_APSEL_CODE,
                *(NumberRegField("%s%d" % (consts.ACTIVE_APSEL_HOSTLANE, lane) , self.getaddr(0x11, offset),
                    *(RegBitField("Bit%d" % bit, bit) for bit in range(4, 7)))
                 for lane, offset in zip(range(1, 9), range(206, 214)))
            )
        )

        self.MODULE_LEVEL_MONITORS = RegGroupField(consts.MODULE_MONITORS_FIELD,
            NumberRegField(consts.TEMPERATURE_FIELD, self.getaddr(0x0, 14), size=2, format=">h", scale=256.0),
            NumberRegField(consts.VOLTAGE_FIELD, self.getaddr(0x0, 16), size=2, format=">H", scale=10000.0),
            NumberRegField(consts.GRID_SPACING, self.getaddr(0x12, 128),
                *(RegBitField("Bit%d" % (bit), bit) for bit in range (4, 8)), ro = False
            ),
            NumberRegField(consts.LASER_CONFIG_CHANNEL, self.getaddr(0x12, 136), format=">h", size=2, ro=False),
            NumberRegField(consts.LASER_CURRENT_FREQ, self.getaddr(0x12, 168), format=">L", size=4, scale = 1000.0),
            NumberRegField(consts.TX_CONFIG_POWER, self.getaddr(0x12, 200), format=">h", size=2, scale=100.0, ro=False),
            NumberRegField(consts.AUX_MON_TYPE, self.getaddr(0x1, 145), size=1),
            NumberRegField(consts.AUX1_MON, self.getaddr(0x0, 18), format=">h", size=2),
            NumberRegField(consts.AUX2_MON, self.getaddr(0x0, 20), format=">h", size=2),
            NumberRegField(consts.AUX3_MON, self.getaddr(0x0, 22), format=">h", size=2),
            NumberRegField(consts.CUSTOM_MON, self.getaddr(0x0, 24), format=">H", size=2),
        )

        self.MODULE_CHAR_ADVT = RegGroupField(consts.MODULE_CHAR_ADVT_FIELD,
            NumberRegField(consts.CTRLS_ADVT_FIELD, self.getaddr(0x1, 155),
                RegBitField(consts.TX_DISABLE_SUPPORT_FIELD, 1),
                size=2, format="<H"
            ),
            NumberRegField(consts.FLAGS_ADVT_FIELD, self.getaddr(0x1, 157),
                RegBitField(consts.TX_FAULT_SUPPORT_FIELD, 0),
                size=2, format="<H"
            )
        )

        self.THRESHOLDS = RegGroupField(consts.THRESHOLDS_FIELD,
<<<<<<< HEAD
            NumberRegField(consts.TEMP_HIGH_ALARM_FIELD, self.get_addr(0x2, 128), size=2, format=">h", scale=256),
            NumberRegField(consts.TEMP_LOW_ALARM_FIELD, self.get_addr(0x2, 130), size=2, format=">h", scale=256),
            NumberRegField(consts.TEMP_HIGH_WARNING_FIELD, self.get_addr(0x2, 132), size=2, format=">h", scale=256),
            NumberRegField(consts.TEMP_LOW_WARNING_FIELD, self.get_addr(0x2, 134), size=2, format=">h", scale=256),
            NumberRegField(consts.VOLTAGE_HIGH_ALARM_FIELD, self.get_addr(0x2, 136), size=2, format=">H", scale=10000),
            NumberRegField(consts.VOLTAGE_LOW_ALARM_FIELD, self.get_addr(0x2, 138), size=2, format=">H", scale=10000),
            NumberRegField(consts.VOLTAGE_HIGH_WARNING_FIELD, self.get_addr(0x2, 140), size=2, format=">H", scale=10000),
            NumberRegField(consts.VOLTAGE_LOW_WARNING_FIELD, self.get_addr(0x2, 142), size=2, format=">H", scale=10000),
            NumberRegField(consts.TX_POWER_HIGH_ALARM_FIELD, self.get_addr(0x2, 176), size=2, format=">H", scale=10000),
            NumberRegField(consts.TX_POWER_LOW_ALARM_FIELD, self.get_addr(0x2, 178), size=2, format=">H", scale=10000),
            NumberRegField(consts.TX_POWER_HIGH_WARNING_FIELD, self.get_addr(0x2, 180), size=2, format=">H", scale=10000),
            NumberRegField(consts.TX_POWER_LOW_WARNING_FIELD, self.get_addr(0x2, 182), size=2, format=">H", scale=10000),
            NumberRegField(consts.TX_BIAS_HIGH_ALARM_FIELD, self.get_addr(0x2, 184), size=2, format=">H", scale=500),
            NumberRegField(consts.TX_BIAS_LOW_ALARM_FIELD, self.get_addr(0x2, 186), size=2, format=">H", scale=500),
            NumberRegField(consts.TX_BIAS_HIGH_WARNING_FIELD, self.get_addr(0x2, 188), size=2, format=">H", scale=500),
            NumberRegField(consts.TX_BIAS_LOW_WARNING_FIELD, self.get_addr(0x2, 190), size=2, format=">H", scale=500),
            NumberRegField(consts.RX_POWER_HIGH_ALARM_FIELD, self.get_addr(0x2, 192), size=2, format=">H", scale=10000),
            NumberRegField(consts.RX_POWER_LOW_ALARM_FIELD, self.get_addr(0x2, 194), size=2, format=">H", scale=10000),
            NumberRegField(consts.RX_POWER_HIGH_WARNING_FIELD, self.get_addr(0x2, 196), size=2, format=">H", scale=10000),
            NumberRegField(consts.RX_POWER_LOW_WARNING_FIELD, self.get_addr(0x2, 198), size=2, format=">H", scale=10000),
=======
            NumberRegField(consts.TEMP_HIGH_ALARM_FIELD, self.getaddr(0x2, 128), size=2, format=">h", scale=256.0),
            NumberRegField(consts.TEMP_LOW_ALARM_FIELD, self.getaddr(0x2, 130), size=2, format=">h", scale=256.0),
            NumberRegField(consts.TEMP_HIGH_WARNING_FIELD, self.getaddr(0x2, 132), size=2, format=">h", scale=256.0),
            NumberRegField(consts.TEMP_LOW_WARNING_FIELD, self.getaddr(0x2, 134), size=2, format=">h", scale=256.0),
            NumberRegField(consts.VOLTAGE_HIGH_ALARM_FIELD, self.getaddr(0x2, 136), size=2, format=">H", scale=10000.0),
            NumberRegField(consts.VOLTAGE_LOW_ALARM_FIELD, self.getaddr(0x2, 138), size=2, format=">H", scale=10000.0),
            NumberRegField(consts.VOLTAGE_HIGH_WARNING_FIELD, self.getaddr(0x2, 140), size=2, format=">H", scale=10000.0),
            NumberRegField(consts.VOLTAGE_LOW_WARNING_FIELD, self.getaddr(0x2, 142), size=2, format=">H", scale=10000.0),
            NumberRegField(consts.TX_POWER_HIGH_ALARM_FIELD, self.getaddr(0x2, 176), size=2, format=">H", scale=1000.0),
            NumberRegField(consts.TX_POWER_LOW_ALARM_FIELD, self.getaddr(0x2, 178), size=2, format=">H", scale=1000.0),
            NumberRegField(consts.TX_POWER_HIGH_WARNING_FIELD, self.getaddr(0x2, 180), size=2, format=">H", scale=1000.0),
            NumberRegField(consts.TX_POWER_LOW_WARNING_FIELD, self.getaddr(0x2, 182), size=2, format=">H", scale=1000.0),
            NumberRegField(consts.TX_BIAS_HIGH_ALARM_FIELD, self.getaddr(0x2, 184), size=2, format=">H", scale=500.0),
            NumberRegField(consts.TX_BIAS_LOW_ALARM_FIELD, self.getaddr(0x2, 186), size=2, format=">H", scale=500.0),
            NumberRegField(consts.TX_BIAS_HIGH_WARNING_FIELD, self.getaddr(0x2, 188), size=2, format=">H", scale=500.0),
            NumberRegField(consts.TX_BIAS_LOW_WARNING_FIELD, self.getaddr(0x2, 190), size=2, format=">H", scale=500.0),
            NumberRegField(consts.RX_POWER_HIGH_ALARM_FIELD, self.getaddr(0x2, 192), size=2, format=">H", scale=1000.0),
            NumberRegField(consts.RX_POWER_LOW_ALARM_FIELD, self.getaddr(0x2, 194), size=2, format=">H", scale=1000.0),
            NumberRegField(consts.RX_POWER_HIGH_WARNING_FIELD, self.getaddr(0x2, 196), size=2, format=">H", scale=1000.0),
            NumberRegField(consts.RX_POWER_LOW_WARNING_FIELD, self.getaddr(0x2, 198), size=2, format=">H", scale=1000.0),
            NumberRegField(consts.AUX1_HIGH_ALARM, self.getaddr(0x2, 144), format=">h", size=2),
            NumberRegField(consts.AUX1_LOW_ALARM, self.getaddr(0x2, 146), format=">h", size=2),
            NumberRegField(consts.AUX1_HIGH_WARN, self.getaddr(0x2, 148), format=">h", size=2),
            NumberRegField(consts.AUX1_LOW_WARN, self.getaddr(0x2, 150), format=">h", size=2),
            NumberRegField(consts.AUX2_HIGH_ALARM, self.getaddr(0x2, 152), format=">h", size=2),
            NumberRegField(consts.AUX2_LOW_ALARM, self.getaddr(0x2, 154), format=">h", size=2),
            NumberRegField(consts.AUX2_HIGH_WARN, self.getaddr(0x2, 156), format=">h", size=2),
            NumberRegField(consts.AUX2_LOW_WARN, self.getaddr(0x2, 158), format=">h", size=2),
            NumberRegField(consts.AUX3_HIGH_ALARM, self.getaddr(0x2, 160), format=">h", size=2),
            NumberRegField(consts.AUX3_LOW_ALARM, self.getaddr(0x2, 162), format=">h", size=2),
            NumberRegField(consts.AUX3_HIGH_WARN, self.getaddr(0x2, 164), format=">h", size=2),
            NumberRegField(consts.AUX3_LOW_WARN, self.getaddr(0x2, 166), format=">h", size=2),
>>>>>>> ab597350
        )

        self.LANE_DATAPATH_CTRL = RegGroupField(consts.LANE_DATAPATH_CTRL_FIELD,
            NumberRegField(consts.TX_DISABLE_FIELD, self.getaddr(0x10, 130), ro=False)
        )

        self.LANE_DATAPATH_STATUS = RegGroupField(consts.LANE_DATAPATH_STATUS_FIELD,
            RegGroupField(consts.TX_FAULT_FIELD,
                *(NumberRegField("%s%d" % (consts.TX_FAULT_FIELD, lane), self.getaddr(0x11, 135),
                    RegBitField("Bit%d" % (lane-1), (lane-1))
                )
                for lane in range(1, 9))
            ),
            RegGroupField(consts.RX_LOS_FIELD,
                *(NumberRegField("%s%d" % (consts.RX_LOS_FIELD, lane), self.getaddr(0x11, 147),
                    RegBitField("Bit%d" % (lane-1), (lane-1))
                )
                for lane in range(1, 9))
            ),

            RegGroupField(consts.TX_POWER_FIELD,
<<<<<<< HEAD
                *(NumberRegField("OpticalPowerTx%dField" % channel, self.get_addr(0x11, offset), size=2, format=">H", scale=10000)
=======
                *(NumberRegField("OpticalPowerTx%dField" % channel, self.getaddr(0x11, offset), size=2, format=">H", scale=1000.0)
>>>>>>> ab597350
                for channel, offset in zip(range(1, 9), range(154, 170, 2)))
            ),
            RegGroupField(consts.TX_BIAS_FIELD,
                *(NumberRegField("LaserBiasTx%dField" % channel, self.getaddr(0x11, offset), size=2, format=">H", scale=500.0)
                for channel, offset in zip(range(1, 9), range(170, 186, 2)))
            ),
            RegGroupField(consts.RX_POWER_FIELD,
<<<<<<< HEAD
                *(NumberRegField("OpticalPowerRx%dField" % channel, self.get_addr(0x11, offset), size=2, format=">H", scale=10000)
=======
                *(NumberRegField("OpticalPowerRx%dField" % channel, self.getaddr(0x11, offset), size=2, format=">H", scale=1000.0)
>>>>>>> ab597350
                for channel, offset in zip(range(1, 9), range(186, 202, 2)))
            ),

            RegGroupField(consts.DATA_PATH_STATE,
                *(CodeRegField("DP%dState" % (lane) , self.getaddr(0x11, 128 + int((lane-1)/2)), self.codes.DATAPATH_STATE,
                    *(RegBitField("Bit%d" % bit, bit) for bit in [range(4, 8), range(0, 4)][lane%2]))
                 for lane in range(1, 9))
            ),
            RegGroupField(consts.RX_OUTPUT_STATUS,
                *(NumberRegField("%s%d" % (consts.RX_OUTPUT_STATUS, lane), self.getaddr(0x11, 132),
                    RegBitField("Bit%d" % (lane-1), (lane-1))
                )
                for lane in range(1, 9))
            ),
            RegGroupField(consts.TX_OUTPUT_STATUS,
                *(NumberRegField("%s%d" % (consts.TX_OUTPUT_STATUS, lane), self.getaddr(0x11, 133),
                    RegBitField("Bit%d" % (lane-1), (lane-1))
                )
                for lane in range(1, 9))
            ),
            RegGroupField(consts.TX_LOS_FIELD,
                *(NumberRegField("%s%d" % (consts.TX_LOS_FIELD, lane), self.getaddr(0x11, 136),
                    RegBitField("Bit%d" % (lane-1), (lane-1))
                )
                for lane in range(1, 9))
            ),
            RegGroupField(consts.TX_CDR_LOL,
                *(NumberRegField("%s%d" % (consts.TX_CDR_LOL, lane), self.getaddr(0x11, 137),
                    RegBitField("Bit%d" % (lane-1), (lane-1))
                )
                for lane in range(1, 9))
            ),
            RegGroupField(consts.TX_POWER_HIGH_ALARM_FLAG,
                *(NumberRegField("%s%d" % (consts.TX_POWER_HIGH_ALARM_FLAG, lane), self.getaddr(0x11, 139),
                    RegBitField("Bit%d" % (lane-1), (lane-1))
                )
                for lane in range(1, 9))
            ),
            RegGroupField(consts.TX_POWER_LOW_ALARM_FLAG,
                *(NumberRegField("%s%d" % (consts.TX_POWER_LOW_ALARM_FLAG, lane), self.getaddr(0x11, 140),
                    RegBitField("Bit%d" % (lane-1), (lane-1))
                )
                for lane in range(1, 9))
            ),
            RegGroupField(consts.TX_POWER_HIGH_WARN_FLAG,
                *(NumberRegField("%s%d" % (consts.TX_POWER_HIGH_WARN_FLAG, lane), self.getaddr(0x11, 141),
                    RegBitField("Bit%d" % (lane-1), (lane-1))
                )
                for lane in range(1, 9))
            ),
            RegGroupField(consts.TX_POWER_LOW_WARN_FLAG,
                *(NumberRegField("%s%d" % (consts.TX_POWER_LOW_WARN_FLAG, lane), self.getaddr(0x11, 142),
                    RegBitField("Bit%d" % (lane-1), (lane-1))
                )
                for lane in range(1, 9))
            ),
            RegGroupField(consts.TX_BIAS_HIGH_ALARM_FLAG,
                *(NumberRegField("%s%d" % (consts.TX_BIAS_HIGH_ALARM_FLAG, lane), self.getaddr(0x11, 143),
                    RegBitField("Bit%d" % (lane-1), (lane-1))
                )
                for lane in range(1, 9))
            ),
            RegGroupField(consts.TX_BIAS_LOW_ALARM_FLAG,
                *(NumberRegField("%s%d" % (consts.TX_BIAS_LOW_ALARM_FLAG, lane), self.getaddr(0x11, 144),
                    RegBitField("Bit%d" % (lane-1), (lane-1))
                )
                for lane in range(1, 9))
            ),
            RegGroupField(consts.TX_BIAS_HIGH_WARN_FLAG,
                *(NumberRegField("%s%d" % (consts.TX_BIAS_HIGH_WARN_FLAG, lane), self.getaddr(0x11, 145),
                    RegBitField("Bit%d" % (lane-1), (lane-1))
                )
                for lane in range(1, 9))
            ),
            RegGroupField(consts.TX_BIAS_LOW_WARN_FLAG,
                *(NumberRegField("%s%d" % (consts.TX_BIAS_LOW_WARN_FLAG, lane), self.getaddr(0x11, 146),
                    RegBitField("Bit%d" % (lane-1), (lane-1))
                )
                for lane in range(1, 9))
            ),
            RegGroupField(consts.RX_CDR_LOL,
                *(NumberRegField("%s%d" % (consts.RX_CDR_LOL, lane), self.getaddr(0x11, 148),
                    RegBitField("Bit%d" % (lane-1), (lane-1))
                )
                for lane in range(1, 9))
            ),
            RegGroupField(consts.RX_POWER_HIGH_ALARM_FLAG,
                *(NumberRegField("%s%d" % (consts.RX_POWER_HIGH_ALARM_FLAG, lane), self.getaddr(0x11, 149),
                    RegBitField("Bit%d" % (lane-1), (lane-1))
                )
                for lane in range(1, 9))
            ),
            RegGroupField(consts.RX_POWER_LOW_ALARM_FLAG,
                *(NumberRegField("%s%d" % (consts.RX_POWER_LOW_ALARM_FLAG, lane), self.getaddr(0x11, 150),
                    RegBitField("Bit%d" % (lane-1), (lane-1))
                )
                for lane in range(1, 9))
            ),
            RegGroupField(consts.RX_POWER_HIGH_WARN_FLAG,
                *(NumberRegField("%s%d" % (consts.RX_POWER_HIGH_WARN_FLAG, lane), self.getaddr(0x11, 151),
                    RegBitField("Bit%d" % (lane-1), (lane-1))
                )
                for lane in range(1, 9))
            ),
            RegGroupField(consts.RX_POWER_LOW_WARN_FLAG,
                *(NumberRegField("%s%d" % (consts.RX_POWER_LOW_WARN_FLAG, lane), self.getaddr(0x11, 152),
                    RegBitField("Bit%d" % (lane-1), (lane-1))
                )
                for lane in range(1, 9))
            ),
            RegGroupField(consts.CONFIG_LANE_STATUS,
                *(CodeRegField("%s%d" % (consts.CONFIG_LANE_STATUS, lane) , self.getaddr(0x11, 202 + int((lane-1)/2)), self.codes.CONFIG_STATUS,
                    *(RegBitField("Bit%d" % bit, bit) for bit in [range(4, 8), range(0, 4)][lane%2]))
                 for lane in range(1, 9))
            ),
            RegGroupField(consts.DPINIT_PENDING,
                *(NumberRegField("%s%d" % (consts.DPINIT_PENDING, lane), self.getaddr(0x11, 235),
                    RegBitField("Bit%d" % (lane-1), (lane-1))
                )
                for lane in range(1, 9))
            ),
            RegBitField(consts.TUNING_IN_PROGRESS, offset=self.getaddr(0x12, 222), bitpos=1),
            RegBitField(consts.WAVELENGTH_UNLOCKED, offset=self.getaddr(0x12, 222), bitpos=0),
            NumberRegField(consts.LASER_TUNING_DETAIL, self.getaddr(0x12, 231), size=1),
        )

        self.TRANS_LOOPBACK = RegGroupField(consts.TRANS_LOOPBACK_FIELD,
            NumberRegField(consts.LOOPBACK_CAPABILITY, self.getaddr(0x13, 128), size=1),
            NumberRegField(consts.MEDIA_OUTPUT_LOOPBACK, offset=self.getaddr(0x13, 180), size=1,  ro=False),
            NumberRegField(consts.MEDIA_INPUT_LOOPBACK, offset=self.getaddr(0x13, 181), size=1, ro=False),
            NumberRegField(consts.HOST_OUTPUT_LOOPBACK, self.getaddr(0x13, 182), size=1, ro=False),
            NumberRegField(consts.HOST_INPUT_LOOPBACK, self.getaddr(0x13, 183), size=1, ro=False),
        )

        self.TRANS_MODULE_STATUS = RegGroupField(consts.TRANS_MODULE_STATUS_FIELD,
            CodeRegField(consts.MODULE_STATE, self.getaddr(0x0, 3), self.codes.MODULE_STATE,
                 *(RegBitField("Bit%d" % (bit), bit) for bit in range (1, 4))
            ),
            NumberRegField(consts.MODULE_FIRMWARE_FAULT_INFO, self.getaddr(0x0, 8), size=1),
            NumberRegField(consts.MODULE_FLAG_BYTE1, self.getaddr(0x0, 9), size=1),
            NumberRegField(consts.MODULE_FLAG_BYTE2, self.getaddr(0x0, 10), size=1),
            NumberRegField(consts.MODULE_FLAG_BYTE3, self.getaddr(0x0, 11), size=1),
            NumberRegField(consts.CDB1_STATUS, self.getaddr(0x0, 37), size=1),
            CodeRegField(consts.MODULE_FAULT_CAUSE, self.getaddr(0x0, 41), self.codes.MODULE_FAULT_CAUSE),
        )

        self.TRANS_PM = RegGroupField(consts.TRANS_PM_FIELD,
            NumberRegField(consts.VDM_SUPPORTED_PAGE, self.getaddr(0x2f, 128),
                *(RegBitField("Bit%d" % (bit), bit) for bit in range (0, 2))
            ),
            NumberRegField(consts.VDM_CONTROL, self.getaddr(0x2f, 144), size=1, ro=False),
        )

        self.TRANS_CONFIG = RegGroupField(consts.TRANS_CONFIG_FIELD,
            NumberRegField(consts.MODULE_LEVEL_CONTROL, self.getaddr(0x0, 26), size=1, ro=False),
        )

        self.TRANS_CDB = RegGroupField(consts.TRANS_CDB_FIELD,
            NumberRegField(consts.CDB_SUPPORT, self.getaddr(0x1, 163),
                *(RegBitField("Bit%d" % (bit), bit) for bit in range (6, 8))
            ),
            NumberRegField(consts.AUTO_PAGING_SUPPORT, self.getaddr(0x1, 163),
                (RegBitField("Bit4", 4))
            ),
            NumberRegField(consts.CDB_SEQ_WRITE_LENGTH_EXT, self.getaddr(0x01, 164), size=1),
            NumberRegField(consts.CDB_RPL_LENGTH, self.getaddr(0x9f, 134), size=1, ro=False),
            NumberRegField(consts.CDB_RPL_CHKCODE, self.getaddr(0x9f, 135), size=1, ro=False),
        )
        # TODO: add remaining fields

    def getaddr(self, page, offset, page_size=128):
        return page * page_size + offset<|MERGE_RESOLUTION|>--- conflicted
+++ resolved
@@ -114,28 +114,6 @@
         )
 
         self.THRESHOLDS = RegGroupField(consts.THRESHOLDS_FIELD,
-<<<<<<< HEAD
-            NumberRegField(consts.TEMP_HIGH_ALARM_FIELD, self.get_addr(0x2, 128), size=2, format=">h", scale=256),
-            NumberRegField(consts.TEMP_LOW_ALARM_FIELD, self.get_addr(0x2, 130), size=2, format=">h", scale=256),
-            NumberRegField(consts.TEMP_HIGH_WARNING_FIELD, self.get_addr(0x2, 132), size=2, format=">h", scale=256),
-            NumberRegField(consts.TEMP_LOW_WARNING_FIELD, self.get_addr(0x2, 134), size=2, format=">h", scale=256),
-            NumberRegField(consts.VOLTAGE_HIGH_ALARM_FIELD, self.get_addr(0x2, 136), size=2, format=">H", scale=10000),
-            NumberRegField(consts.VOLTAGE_LOW_ALARM_FIELD, self.get_addr(0x2, 138), size=2, format=">H", scale=10000),
-            NumberRegField(consts.VOLTAGE_HIGH_WARNING_FIELD, self.get_addr(0x2, 140), size=2, format=">H", scale=10000),
-            NumberRegField(consts.VOLTAGE_LOW_WARNING_FIELD, self.get_addr(0x2, 142), size=2, format=">H", scale=10000),
-            NumberRegField(consts.TX_POWER_HIGH_ALARM_FIELD, self.get_addr(0x2, 176), size=2, format=">H", scale=10000),
-            NumberRegField(consts.TX_POWER_LOW_ALARM_FIELD, self.get_addr(0x2, 178), size=2, format=">H", scale=10000),
-            NumberRegField(consts.TX_POWER_HIGH_WARNING_FIELD, self.get_addr(0x2, 180), size=2, format=">H", scale=10000),
-            NumberRegField(consts.TX_POWER_LOW_WARNING_FIELD, self.get_addr(0x2, 182), size=2, format=">H", scale=10000),
-            NumberRegField(consts.TX_BIAS_HIGH_ALARM_FIELD, self.get_addr(0x2, 184), size=2, format=">H", scale=500),
-            NumberRegField(consts.TX_BIAS_LOW_ALARM_FIELD, self.get_addr(0x2, 186), size=2, format=">H", scale=500),
-            NumberRegField(consts.TX_BIAS_HIGH_WARNING_FIELD, self.get_addr(0x2, 188), size=2, format=">H", scale=500),
-            NumberRegField(consts.TX_BIAS_LOW_WARNING_FIELD, self.get_addr(0x2, 190), size=2, format=">H", scale=500),
-            NumberRegField(consts.RX_POWER_HIGH_ALARM_FIELD, self.get_addr(0x2, 192), size=2, format=">H", scale=10000),
-            NumberRegField(consts.RX_POWER_LOW_ALARM_FIELD, self.get_addr(0x2, 194), size=2, format=">H", scale=10000),
-            NumberRegField(consts.RX_POWER_HIGH_WARNING_FIELD, self.get_addr(0x2, 196), size=2, format=">H", scale=10000),
-            NumberRegField(consts.RX_POWER_LOW_WARNING_FIELD, self.get_addr(0x2, 198), size=2, format=">H", scale=10000),
-=======
             NumberRegField(consts.TEMP_HIGH_ALARM_FIELD, self.getaddr(0x2, 128), size=2, format=">h", scale=256.0),
             NumberRegField(consts.TEMP_LOW_ALARM_FIELD, self.getaddr(0x2, 130), size=2, format=">h", scale=256.0),
             NumberRegField(consts.TEMP_HIGH_WARNING_FIELD, self.getaddr(0x2, 132), size=2, format=">h", scale=256.0),
@@ -144,18 +122,18 @@
             NumberRegField(consts.VOLTAGE_LOW_ALARM_FIELD, self.getaddr(0x2, 138), size=2, format=">H", scale=10000.0),
             NumberRegField(consts.VOLTAGE_HIGH_WARNING_FIELD, self.getaddr(0x2, 140), size=2, format=">H", scale=10000.0),
             NumberRegField(consts.VOLTAGE_LOW_WARNING_FIELD, self.getaddr(0x2, 142), size=2, format=">H", scale=10000.0),
-            NumberRegField(consts.TX_POWER_HIGH_ALARM_FIELD, self.getaddr(0x2, 176), size=2, format=">H", scale=1000.0),
-            NumberRegField(consts.TX_POWER_LOW_ALARM_FIELD, self.getaddr(0x2, 178), size=2, format=">H", scale=1000.0),
-            NumberRegField(consts.TX_POWER_HIGH_WARNING_FIELD, self.getaddr(0x2, 180), size=2, format=">H", scale=1000.0),
-            NumberRegField(consts.TX_POWER_LOW_WARNING_FIELD, self.getaddr(0x2, 182), size=2, format=">H", scale=1000.0),
+            NumberRegField(consts.TX_POWER_HIGH_ALARM_FIELD, self.getaddr(0x2, 176), size=2, format=">H", scale=10000.0),
+            NumberRegField(consts.TX_POWER_LOW_ALARM_FIELD, self.getaddr(0x2, 178), size=2, format=">H", scale=10000.0),
+            NumberRegField(consts.TX_POWER_HIGH_WARNING_FIELD, self.getaddr(0x2, 180), size=2, format=">H", scale=10000.0),
+            NumberRegField(consts.TX_POWER_LOW_WARNING_FIELD, self.getaddr(0x2, 182), size=2, format=">H", scale=10000.0),
             NumberRegField(consts.TX_BIAS_HIGH_ALARM_FIELD, self.getaddr(0x2, 184), size=2, format=">H", scale=500.0),
             NumberRegField(consts.TX_BIAS_LOW_ALARM_FIELD, self.getaddr(0x2, 186), size=2, format=">H", scale=500.0),
             NumberRegField(consts.TX_BIAS_HIGH_WARNING_FIELD, self.getaddr(0x2, 188), size=2, format=">H", scale=500.0),
             NumberRegField(consts.TX_BIAS_LOW_WARNING_FIELD, self.getaddr(0x2, 190), size=2, format=">H", scale=500.0),
-            NumberRegField(consts.RX_POWER_HIGH_ALARM_FIELD, self.getaddr(0x2, 192), size=2, format=">H", scale=1000.0),
-            NumberRegField(consts.RX_POWER_LOW_ALARM_FIELD, self.getaddr(0x2, 194), size=2, format=">H", scale=1000.0),
-            NumberRegField(consts.RX_POWER_HIGH_WARNING_FIELD, self.getaddr(0x2, 196), size=2, format=">H", scale=1000.0),
-            NumberRegField(consts.RX_POWER_LOW_WARNING_FIELD, self.getaddr(0x2, 198), size=2, format=">H", scale=1000.0),
+            NumberRegField(consts.RX_POWER_HIGH_ALARM_FIELD, self.getaddr(0x2, 192), size=2, format=">H", scale=10000.0),
+            NumberRegField(consts.RX_POWER_LOW_ALARM_FIELD, self.getaddr(0x2, 194), size=2, format=">H", scale=10000.0),
+            NumberRegField(consts.RX_POWER_HIGH_WARNING_FIELD, self.getaddr(0x2, 196), size=2, format=">H", scale=10000.0),
+            NumberRegField(consts.RX_POWER_LOW_WARNING_FIELD, self.getaddr(0x2, 198), size=2, format=">H", scale=10000.0),
             NumberRegField(consts.AUX1_HIGH_ALARM, self.getaddr(0x2, 144), format=">h", size=2),
             NumberRegField(consts.AUX1_LOW_ALARM, self.getaddr(0x2, 146), format=">h", size=2),
             NumberRegField(consts.AUX1_HIGH_WARN, self.getaddr(0x2, 148), format=">h", size=2),
@@ -168,7 +146,6 @@
             NumberRegField(consts.AUX3_LOW_ALARM, self.getaddr(0x2, 162), format=">h", size=2),
             NumberRegField(consts.AUX3_HIGH_WARN, self.getaddr(0x2, 164), format=">h", size=2),
             NumberRegField(consts.AUX3_LOW_WARN, self.getaddr(0x2, 166), format=">h", size=2),
->>>>>>> ab597350
         )
 
         self.LANE_DATAPATH_CTRL = RegGroupField(consts.LANE_DATAPATH_CTRL_FIELD,
@@ -190,11 +167,7 @@
             ),
 
             RegGroupField(consts.TX_POWER_FIELD,
-<<<<<<< HEAD
-                *(NumberRegField("OpticalPowerTx%dField" % channel, self.get_addr(0x11, offset), size=2, format=">H", scale=10000)
-=======
-                *(NumberRegField("OpticalPowerTx%dField" % channel, self.getaddr(0x11, offset), size=2, format=">H", scale=1000.0)
->>>>>>> ab597350
+                *(NumberRegField("OpticalPowerTx%dField" % channel, self.getaddr(0x11, offset), size=2, format=">H", scale=10000.0)
                 for channel, offset in zip(range(1, 9), range(154, 170, 2)))
             ),
             RegGroupField(consts.TX_BIAS_FIELD,
@@ -202,11 +175,7 @@
                 for channel, offset in zip(range(1, 9), range(170, 186, 2)))
             ),
             RegGroupField(consts.RX_POWER_FIELD,
-<<<<<<< HEAD
-                *(NumberRegField("OpticalPowerRx%dField" % channel, self.get_addr(0x11, offset), size=2, format=">H", scale=10000)
-=======
-                *(NumberRegField("OpticalPowerRx%dField" % channel, self.getaddr(0x11, offset), size=2, format=">H", scale=1000.0)
->>>>>>> ab597350
+                *(NumberRegField("OpticalPowerRx%dField" % channel, self.getaddr(0x11, offset), size=2, format=">H", scale=10000.0)
                 for channel, offset in zip(range(1, 9), range(186, 202, 2)))
             ),
 
