--- conflicted
+++ resolved
@@ -185,16 +185,10 @@
         }
 
         for i in range(1, self.NUM_CHANNELS + 1):
-<<<<<<< HEAD
             bulk_status["tx%ddisable" % i] = tx_disable[i-1] if self.get_tx_disable_support() else 'N/A'
             bulk_status["tx%dbias" % i] = tx_bias['LaserBiasTx%dField' % i] if self.get_tx_bias_support() else 'N/A'
             bulk_status["rx%dpower" % i] = self.mw_to_dbm(rx_power['OpticalPowerRx%dField' %i]) if self.get_tx_power_support() else 'N/A'
             bulk_status["tx%dpower" % i] = self.mw_to_dbm(tx_power['OpticalPowerTx%dField' %i]) if self.get_rx_power_support() else 'N/A'
-=======
-            bulk_status["tx%dbias" % i] = tx_bias[i - 1]
-            bulk_status["rx%dpower" % i] = rx_power[i - 1]
-            bulk_status["tx%dpower" % i] = tx_power[i - 1]
->>>>>>> 9cea07fc
 
         laser_temp_dict = self.get_laser_temperature()
         bulk_status['laser_temperature'] = laser_temp_dict['monitor value']
@@ -470,7 +464,6 @@
         tx_bias_support = self.get_tx_bias_support()
         if tx_bias_support is None:
             return None
-<<<<<<< HEAD
         if not tx_bias_support:
             return ["N/A" for _ in range(self.NUM_CHANNELS)]
         scale_raw = self.xcvr_eeprom.read(consts.TX_BIAS_SCALE)
@@ -478,15 +471,6 @@
         tx_bias = self.xcvr_eeprom.read(consts.TX_BIAS_FIELD)
         for key, value in tx_bias.items():
             tx_bias[key] *= scale
-=======
-        tx_bias = ["N/A" for _ in range(self.NUM_CHANNELS)]
-
-        if tx_bias_support:
-            tx_bias = self.xcvr_eeprom.read(consts.TX_BIAS_FIELD)
-            if tx_bias is not None:
-                tx_bias = [tx_bias['LaserBiasTx%dField' % i] for i in range(1, self.NUM_CHANNELS+1)]
-
->>>>>>> 9cea07fc
         return tx_bias
 
     def get_tx_power(self):
@@ -815,10 +799,6 @@
             laser_temp_low_warn = self.xcvr_eeprom.read(consts.AUX3_LOW_WARN)/LASER_TEMP_SCALE
         else:
             return laser_temp_dict
-<<<<<<< HEAD
-=======
-
->>>>>>> 9cea07fc
         laser_temp_dict = {'monitor value': laser_temp,
                            'high alarm': laser_temp_high_alarm,
                            'low alarm': laser_temp_low_alarm,
