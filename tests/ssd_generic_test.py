import sys
if sys.version_info.major == 3:
    from unittest import mock
else:
    import mock

from sonic_platform_base.sonic_ssd.ssd_generic import SsdUtil

output_nvme_ssd = """smartctl 7.2 2020-12-30 r5155 [x86_64-linux-5.10.0-8-2-amd64] (local build)
Copyright (C) 2002-20, Bruce Allen, Christian Franke, www.smartmontools.org

=== START OF INFORMATION SECTION ===
Model Number:                       SFPC020GM1EC2TO-I-5E-11P-STD
Serial Number:                      A0221030722410000027
Firmware Version:                   COT6OQ
PCI Vendor/Subsystem ID:            0x1dd4
IEEE OUI Identifier:                0x8c6078
Controller ID:                      1
NVMe Version:                       1.3
Number of Namespaces:               1
Namespace 1 Size/Capacity:          20,014,718,976 [20.0 GB]
Namespace 1 Formatted LBA Size:     512
Namespace 1 IEEE EUI-64:            486834 133070001b
Local Time is:                      Tue Mar  1 06:35:23 2022 UTC
Firmware Updates (0x12):            1 Slot, no Reset required
Optional Admin Commands (0x0016):   Format Frmw_DL Self_Test
Optional NVM Commands (0x001f):     Comp Wr_Unc DS_Mngmt Wr_Zero Sav/Sel_Feat
Log Page Attributes (0x0e):         Cmd_Eff_Lg Ext_Get_Lg Telmtry_Lg
Maximum Data Transfer Size:         64 Pages
Warning  Comp. Temp. Threshold:     105 Celsius
Critical Comp. Temp. Threshold:     120 Celsius

Supported Power States
St Op     Max   Active     Idle   RL RT WL WT  Ent_Lat  Ex_Lat
 0 +     3.50W       -        -    0  0  0  0        0       0
 1 +     2.50W       -        -    1  1  1  1        0       0
 2 +     1.50W       -        -    2  2  2  2        0       0
 3 -   0.0200W       -        -    3  3  3  3     2200    3000
 4 -   0.0100W       -        -    4  4  4  4    15000   12000

Supported LBA Sizes (NSID 0x1)
Id Fmt  Data  Metadt  Rel_Perf
 0 +     512       0         0

=== START OF SMART DATA SECTION ===
SMART overall-health self-assessment test result: PASSED

SMART/Health Information (NVMe Log 0x02)
Critical Warning:                   0x00
Temperature:                        37 Celsius
Available Spare:                    100%
Available Spare Threshold:          10%
Percentage Used:                    0%
Data Units Read:                    1,546,369 [791 GB]
Data Units Written:                 7,118,163 [3.64 TB]
Host Read Commands:                 27,027,268
Host Write Commands:                87,944,082
Controller Busy Time:               5,660
Power Cycles:                       455
Power On Hours:                     3,638
Unsafe Shutdowns:                   435
Media and Data Integrity Errors:    0
Error Information Log Entries:      5,275
Warning  Comp. Temperature Time:    0
Critical Comp. Temperature Time:    0
Temperature Sensor 1:               41 Celsius
Temperature Sensor 2:               38 Celsius

Error Information (NVMe Log 0x01, 16 of 64 entries)
Num   ErrCount  SQId   CmdId  Status  PELoc          LBA  NSID    VS
  0       5275     0  0x0001  0x0004      -            0     1     -"""

output_SmartCmd_info = """SmartCmd -m /dev/sda
SMART attributes
 ID                    Attribute   High Raw    Low Raw Value Worst Threshold
  1          Raw_Read_Error_Rate          0          0   100   100         0
  5           Reserved_Attribute          0          0   100   100         0
  9               Power_On_Hours          0        624   100   100         0
 12            Power_Cycle_Count          0        113   100   100         0
160   Uncorrectable_Sector_Count          0          0   100   100         0
161            Valid_Spare_Block          0         45   100   100         0
163           Reserved_Attribute          0         23   100   100         0
164           Reserved_Attribute          0     128531   100   100         0
165          Maximum_Erase_Count          0        160   100   100         0
166           Reserved_Attribute          0         60   100   100         0
167          Average_Erase_Count          0        126   100   100         0
168               NAND_Endurance          0       3000   100   100         0
169          Remaining_Life_Left          0        100   100   100         0
175           Reserved_Attribute          0          0   100   100         0
176           Reserved_Attribute          0          0   100   100         0
177           Reserved_Attribute          0         20   100   100        50
178           Reserved_Attribute          0          0   100   100         0
181           Total_Program_Fail          0          0   100   100         0
182             Total_Erase_Fail          0          0   100   100         0
192      Sudden_Power_Lost_Count          0         47   100   100         0
194          Temperature_Celsius          0         37   100   100         0
195       Hardware_ECC_Recovered          0       1063   100   100         0
196      Reallocated_Event_Count          0          0   100   100        16
197 Current_Pending_Sector_Count          0          0   100   100         0
198           Reserved_Attribute          0          0   100   100         0
199         UDMA_CRC_Error_Count          0          0   100   100        50
232           Reserved_Attribute          0        100   100   100         0
241           Total_LBAs_Written          0      79687   100   100         0
242              Total_LBAs_Read          0      51039   100   100         0
245           Reserved_Attribute          0     128531   100   100         0  """

output_SmartCmd_info_2 = """SmartCmd -m /dev/sda
SMART attributes
 ID                    Attribute   High Raw    Low Raw Value Worst Threshold
  1          Raw_Read_Error_Rate          0          0   100   100         0
  5           Reserved_Attribute          0          0   100   100         0
  9               Power_On_Hours          0        624   100   100         0
 12            Power_Cycle_Count          0        113   100   100         0
160   Uncorrectable_Sector_Count          0          0   100   100         0
161            Valid_Spare_Block          0         45   100   100         0
163           Reserved_Attribute          0         23   100   100         0
164           Reserved_Attribute          0     128531   100   100         0
165          Maximum_Erase_Count          0        160   100   100         0
166           Reserved_Attribute          0         60   100   100         0
167          Average_Erase_Count          0        126   100   100         0
168               NAND_Endurance          0       3000   100   100         0
169          Remaining_Life_Left          0         95   100   100         0
175           Reserved_Attribute          0          0   100   100         0
176           Reserved_Attribute          0          0   100   100         0
177           Reserved_Attribute          0         20   100   100        50
178           Reserved_Attribute          0          0   100   100         0
181           Total_Program_Fail          0          0   100   100         0
182             Total_Erase_Fail          0          0   100   100         0
192      Sudden_Power_Lost_Count          0         47   100   100         0
194          Temperature_Celsius          0         30   100   100         0
195       Hardware_ECC_Recovered          0       1063   100   100         0
196      Reallocated_Event_Count          0          0   100   100        16
197 Current_Pending_Sector_Count          0          0   100   100         0
198           Reserved_Attribute          0          0   100   100         0
199         UDMA_CRC_Error_Count          0          0   100   100        50
232           Reserved_Attribute          0        100   100   100         0
241           Total_LBAs_Written          0      79687   100   100         0
242              Total_LBAs_Read          0      51039   100   100         0
245           Reserved_Attribute          0     128531   100   100         0  """

output_ssd = """smartctl 6.6 2017-11-05 r4594 [x86_64-linux-5.10.0-8-2-amd64] (local build)
Copyright (C) 2002-17, Bruce Allen, Christian Franke, www.smartmontools.org

=== START OF INFORMATION SECTION ===
Model Family:     3IE3/3ME3/3ME4 SSDs
Device Model:     (S42) 3IE3
Serial Number:    BCA11712280210689
LU WWN Device Id: 5 24693f 2ca215959
Firmware Version: S16425i
User Capacity:    16,013,942,784 bytes [16.0 GB]
Sector Size:      512 bytes logical/physical
Rotation Rate:    Solid State Device
Form Factor:      2.5 inches
Device is:        In smartctl database [for details use: -P show]
ATA Version is:   ATA8-ACS (minor revision not indicated)
SATA Version is:  SATA 3.0, 6.0 Gb/s (current: 6.0 Gb/s)
Local Time is:    Thu Mar 31 03:00:15 2022 UTC
SMART support is: Available - device has SMART capability.
SMART support is: Enabled

=== START OF READ SMART DATA SECTION ===
SMART overall-health self-assessment test result: PASSED

General SMART Values:
Offline data collection status:  (0x00) Offline data collection activity
                                        was never started.
                                        Auto Offline Data Collection: Disabled.
Total time to complete Offline 
data collection:                (   32) seconds.
Offline data collection
capabilities:                    (0x00)         Offline data collection not supported.
SMART capabilities:            (0x0003) Saves SMART data before entering
                                        power-saving mode.
                                        Supports SMART auto save timer.
Error logging capability:        (0x00) Error logging NOT supported.
                                        No General Purpose Logging support.
SCT capabilities:              (0x0039) SCT Status supported.
                                        SCT Error Recovery Control supported.
                                        SCT Feature Control supported.
                                        SCT Data Table supported.

SMART Attributes Data Structure revision number: 16
Vendor Specific SMART Attributes with Thresholds:
ID# ATTRIBUTE_NAME          FLAG     VALUE WORST THRESH TYPE      UPDATED  WHEN_FAILED RAW_VALUE
  1 Raw_Read_Error_Rate     0x0000   000   000   000    Old_age   Offline      -       0
  2 Throughput_Performance  0x0000   000   000   000    Old_age   Offline      -       0
  3 Spin_Up_Time            0x0000   000   000   000    Old_age   Offline      -       0
  5 Later_Bad_Block         0x0013   100   100   001    Pre-fail  Always       -       0
  7 Seek_Error_Rate         0x0000   000   000   000    Old_age   Offline      -       0
  8 Seek_Time_Performance   0x0000   000   000   000    Old_age   Offline      -       0
  9 Power_On_Hours          0x0002   030   000   000    Old_age   Always       -       26142
 10 Spin_Retry_Count        0x0000   000   000   000    Old_age   Offline      -       0
 12 Power_Cycle_Count       0x0002   148   000   000    Old_age   Always       -       7828
163 Total_Bad_Block_Count   0x0000   000   000   000    Old_age   Offline      -       8
168 SATA_PHY_Error_Count    0x0000   000   000   000    Old_age   Offline      -       0
169 Remaining_Lifetime_Perc 0x0000   095   000   000    Old_age   Offline      -       95
175 Bad_Cluster_Table_Count 0x0000   000   000   000    Old_age   Offline      -       0
192 Power-Off_Retract_Count 0x0000   000   000   000    Old_age   Offline      -       0
194 Temperature_Celsius     0x0000   030   100   000    Old_age   Offline      -       30 (2 100 0 0 0)
197 Current_Pending_Sector  0x0012   000   100   000    Old_age   Always       -       0
225 Data_Log_Write_Count    0x0000   000   029   000    Old_age   Offline      -       45712577
240 Write_Head              0x0000   000   000   000    Old_age   Offline      -       0
165 Max_Erase_Count         0x0002   220   001   000    Old_age   Always       -       988
167 Average_Erase_Count     0x0002   213   001   000    Old_age   Always       -       981
170 Spare_Block_Count       0x0003   100   001   000    Pre-fail  Always       -       146
171 Program_Fail_Count      0x0002   000   001   000    Old_age   Always       -       0
172 Erase_Fail_Count        0x0002   000   001   000    Old_age   Always       -       0
176 RANGE_RECORD_Count      0x0000   100   001   000    Old_age   Offline      -       0
187 Reported_Uncorrect      0x0002   000   001   000    Old_age   Always       -       0
229 Flash_ID                0x0002   100   001   000    Old_age   Always       -       0x517693943a98
232 Spares_Remaining_Perc   0x0003   100   001   000    Pre-fail  Always       -       0
235 Later_Bad_Blk_Inf_R/W/E 0x0002   000   000   000    Old_age   Always       -       0 0 0
241 Host_Writes_32MiB       0x0002   100   001   000    Old_age   Always       -       178564
242 Host_Reads_32MiB        0x0002   100   001   000    Old_age   Always       -       760991

SMART Error Log not supported

SMART Self-test Log not supported

Selective Self-tests/Logging not supported"""

output_Innodisk_ssd = """smartctl 6.6 2017-11-05 r4594 [x86_64-linux-4.19.0-12-2-amd64] (local build)
Copyright (C) 2002-17, Bruce Allen, Christian Franke, www.smartmontools.org

=== START OF INFORMATION SECTION ===
Model Family:     Innodisk 1ME3/3ME/3SE SSDs
Device Model:     InnoDisk Corp. - mSATA 3ME
Serial Number:    20171126AAAA11730156
Firmware Version: S140714
User Capacity:    32,017,047,552 bytes [32.0 GB]
Sector Size:      512 bytes logical/physical
Rotation Rate:    Solid State Device
Form Factor:      2.5 inches
Device is:        In smartctl database [for details use: -P show]
ATA Version is:   ACS-2 (minor revision not indicated)
SATA Version is:  SATA 3.0, 6.0 Gb/s (current: 6.0 Gb/s)
Local Time is:    Thu Mar 31 08:24:17 2022 UTC
SMART support is: Available - device has SMART capability.
SMART support is: Enabled

=== START OF READ SMART DATA SECTION ===
SMART overall-health self-assessment test result: PASSED

General SMART Values:
Offline data collection status:  (0x00) Offline data collection activity
                                        was never started.
                                        Auto Offline Data Collection: Disabled.
Total time to complete Offline 
data collection:                (   32) seconds.
Offline data collection
capabilities:                    (0x00)         Offline data collection not supported.
SMART capabilities:            (0x0003) Saves SMART data before entering
                                        power-saving mode.
                                        Supports SMART auto save timer.
Error logging capability:        (0x00) Error logging NOT supported.
                                        General Purpose Logging supported.
SCT capabilities:              (0x0039) SCT Status supported.
                                        SCT Error Recovery Control supported.
                                        SCT Feature Control supported.
                                        SCT Data Table supported.

SMART Attributes Data Structure revision number: 16
Vendor Specific SMART Attributes with Thresholds:
ID# ATTRIBUTE_NAME          FLAG     VALUE WORST THRESH TYPE      UPDATED  WHEN_FAILED RAW_VALUE
  1 Raw_Read_Error_Rate     0x0000   000   000   000    Old_age   Offline      -       0
  2 Throughput_Performance  0x0000   000   000   000    Old_age   Offline      -       0
  3 Spin_Up_Time            0x0000   000   000   000    Old_age   Offline      -       0
  5 Reallocated_Sector_Ct   0x0002   100   100   000    Old_age   Always       -       0
  7 Seek_Error_Rate         0x0000   000   000   000    Old_age   Offline      -       0
  8 Seek_Time_Performance   0x0000   000   000   000    Old_age   Offline      -       0
  9 Power_On_Hours          0x0002   100   100   000    Old_age   Always       -       32474
 10 Spin_Retry_Count        0x0000   000   000   000    Old_age   Offline      -       0
 12 Power_Cycle_Count       0x0002   100   100   000    Old_age   Always       -       297
168 SATA_PHY_Error_Count    0x0000   000   000   000    Old_age   Offline      -       0
169 Unknown_Innodisk_Attr   0x0000   000   000   000    Old_age   Offline      -       0x000000000000
175 Bad_Cluster_Table_Count 0x0000   000   000   000    Old_age   Offline      -       0
192 Power-Off_Retract_Count 0x0000   000   000   000    Old_age   Offline      -       0
  1 Raw_Read_Error_Rate     0x0000   000   000   000    Old_age   Offline      -       2199023255552
197 Current_Pending_Sector  0x0000   000   000   000    Old_age   Offline      -       0
240 Write_Head              0x0000   000   000   000    Old_age   Offline      -       0
225 Unknown_Innodisk_Attr   0x0000   000   000   000    Old_age   Offline      -       0
170 Bad_Block_Count         0x0003   100   100   ---    Pre-fail  Always       -       0 47 0
173 Erase_Count             0x0002   100   100   ---    Old_age   Always       -       0 7280 7192
229 Flash_ID                0x0002   100   100   ---    Old_age   Always       -       0x50769394de98
236 Unstable_Power_Count    0x0002   100   100   ---    Old_age   Always       -       0
235 Later_Bad_Block         0x0002   100   000   ---    Old_age   Always       -       0
176 Uncorr_RECORD_Count     0x0000   100   000   ---    Old_age   Offline      -       0

Read SMART Log Directory failed: scsi error badly formed scsi parameters

SMART Error Log not supported

SMART Self-test Log not supported

Selective Self-tests/Logging not supported

"""

output_Innodisk_vendor_info = """********************************************************************************************
* Innodisk iSMART V3.9.41                                                       2018/05/25 *
********************************************************************************************
Model Name: InnoDisk Corp. - mSATA 3ME              
FW Version: S140714 
Serial Number: 20171126AAAA11730156
Health: 82.34% 
Capacity: 29.818199 GB
P/E Cycle: 3000 
Lifespan : 0 (Years : 0 Months : 0 Days : 0) 
Write Protect: Disable 
InnoRobust: Enable 
--------------------------------------------------------------------------------------------
ID    SMART Attributes                            Value           Raw Value 
--------------------------------------------------------------------------------------------
[09]  Power On Hours                              [32474]         [0902006464DA7E0000000000] 
[0C]  Power Cycle Count                           [  297]         [0C0200646429010000000000] 
[AA]  Total Bad Block Count                       [   47]         [AA0300646400002F00000000] 
[AD]  Erase Count Max.                            [ 7280]         [AD02006464181C701C000000] 
[AD]  Erase Count Avg.                            [ 7192]         [AD02006464181C701C000000] 
[C2]  Temperature                                 [    0]         [000000000000000000000000] 
[EB]  Later Bad Block                             [    0]         [EB0200640000000000000000] 
[EB]  Read Block                                  [    0]         [EB0200640000000000000000] 
[EB]  Write Block                                 [    0]         [EB0200640000000000000000] 
[EB]  Erase Block                                 [    0]         [EB0200640000000000000000] 
[EC]  Unstable Power Count                        [    0]         [EC0200646400000000000000] 
"""

output_lack_info_ssd = """smartctl 7.2 2020-12-30 r5155 [x86_64-linux-5.10.0-8-2-amd64] (local build)
Copyright (C) 2002-20, Bruce Allen, Christian Franke, www.smartmontools.org

=== START OF INFORMATION SECTION ===

=== START OF SMART DATA SECTION ===

  0       5275     0  0x0001  0x0004      -            0     1     -"""

output_Innodisk_missing_names_ssd = """smartctl 6.6 2017-11-05 r4594 [armv7l-linux-4.19.0-12-2-armmp] (local build)
Copyright (C) 2002-17, Bruce Allen, Christian Franke, www.smartmontools.org

=== START OF INFORMATION SECTION ===
Model Family:     Innodisk 3IE3/3ME3/3ME4 SSDs
Device Model:     M.2 (S42) 3ME4
Serial Number:    YCA12003110020080
LU WWN Device Id: 5 02b2a2 01d1c1b1a
Firmware Version: L17606
User Capacity:    16,013,942,784 bytes [16.0 GB]
Sector Size:      512 bytes logical/physical
Rotation Rate:    Solid State Device
Device is:        In smartctl database [for details use: -P show]
ATA Version is:   ACS-3 T13/2161-D revision 4
SATA Version is:  SATA 3.2, 6.0 Gb/s (current: 6.0 Gb/s)
Local Time is:    Tue Apr 26 00:57:00 2022 UTC
SMART support is: Available - device has SMART capability.
SMART support is: Enabled

=== START OF READ SMART DATA SECTION ===
SMART overall-health self-assessment test result: PASSED

General SMART Values:
Offline data collection status:  (0x02) Offline data collection activity
                    was completed without error.
                    Auto Offline Data Collection: Disabled.
Total time to complete Offline 
data collection:        (   32) seconds.
Offline data collection
capabilities:            (0x00)     Offline data collection not supported.
SMART capabilities:            (0x0002) Does not save SMART data before
                    entering power-saving mode.
                    Supports SMART auto save timer.
Error logging capability:        (0x00) Error logging NOT supported.
                    General Purpose Logging supported.

SMART Attributes Data Structure revision number: 16
Vendor Specific SMART Attributes with Thresholds:
ID# ATTRIBUTE_NAME          FLAG     VALUE WORST THRESH TYPE      UPDATED  WHEN_FAILED RAW_VALUE
  1 Raw_Read_Error_Rate     0x0000   000   000   000    Old_age   Offline      -       0
  2 Throughput_Performance  0x0000   000   000   000    Old_age   Offline      -       0
  5 Later_Bad_Block         0x0012   100   100   001    Old_age   Always       -       0
  7 Seek_Error_Rate         0x0000   000   000   000    Old_age   Offline      -       0
  8 Seek_Time_Performance   0x0000   000   000   000    Old_age   Offline      -       0
  9 Power_On_Hours          0x0012   253   000   000    Old_age   Always       -       14151
 10 Spin_Retry_Count        0x0000   000   000   000    Old_age   Offline      -       0
 12 Power_Cycle_Count       0x0012   036   000   000    Old_age   Always       -       36
163 Total_Bad_Block_Count   0x0000   000   000   000    Old_age   Offline      -       9
168 SATA_PHY_Error_Count    0x0000   000   000   000    Old_age   Offline      -       0
169 Unknown Attribute       0x0000   094   000   000    Old_age   Offline      -       94
175 Bad_Cluster_Table_Count 0x0000   000   000   000    Old_age   Offline      -       0
192 Power-Off_Retract_Count 0x0012   000   000   000    Old_age   Always       -       3
194 Unknown Attribute       0x0002   039   100   000    Old_age   Always       -       39 (3 42 0 33 0)
197 Current_Pending_Sector  0x0000   000   000   000    Old_age   Offline      -       0
225 Data_Log_Write_Count    0x0000   000   000   000    Old_age   Offline      -       0
240 Write_Head              0x0000   000   000   000    Old_age   Offline      -       0
165 Max_Erase_Count         0x0012   223   100   000    Old_age   Always       -       223
167 Average_Erase_Count     0x0012   000   100   000    Old_age   Always       -       187
170 Spare_Block_Count       0x0013   100   100   010    Pre-fail  Always       -       72
171 Program_Fail_Count      0x0012   000   100   000    Old_age   Always       -       0
172 Erase_Fail_Count        0x0012   000   100   000    Old_age   Always       -       0
176 RANGE_RECORD_Count      0x0000   000   000   000    Old_age   Offline      -       0
184 End-to-End_Error        0x0012   000   000   000    Old_age   Always       -       0
187 Reported_Uncorrect      0x0012   000   000   000    Old_age   Always       -       0
229 Flash_ID                0x0000   100   100   000    Old_age   Offline      -       0x51769394de98
232 Spares_Remaining_Perc   0x0013   000   000   000    Pre-fail  Always       -       0
235 Later_Bad_Blk_Inf_R/W/E 0x0002   000   000   000    Old_age   Always       -       0 0 0
241 Host_Writes_32MiB       0x0002   100   100   000    Old_age   Always       -       14452
242 Host_Reads_32MiB        0x0002   100   100   000    Old_age   Always       -       42566

SMART Error Log not supported

SMART Self-test Log not supported

Selective Self-tests/Logging not supported

"""

output_virtium_generic = """
smartctl 7.2 2020-12-30 r5155 [x86_64-linux-5.10.0-12-2-amd64] (local build)
Copyright (C) 2002-20, Bruce Allen, Christian Franke, www.smartmontools.org

=== START OF INFORMATION SECTION ===
Device Model:     VSFDM8XC240G-V11-T
Serial Number:    60237-0037
Firmware Version: 0913-000
User Capacity:    240,057,409,536 bytes [240 GB]
Sector Size:      512 bytes logical/physical
Rotation Rate:    Solid State Device
Form Factor:      2.5 inches
TRIM Command:     Available, deterministic, zeroed
Device is:        Not in smartctl database [for details use: -P showall]
ATA Version is:   ACS-3 (minor revision not indicated)
SATA Version is:  SATA 3.2, 6.0 Gb/s (current: 6.0 Gb/s)
Local Time is:    Wed Feb  8 02:11:48 2023 UTC
SMART support is: Available - device has SMART capability.
SMART support is: Enabled

=== START OF READ SMART DATA SECTION ===
SMART overall-health self-assessment test result: PASSED

General SMART Values:
Offline data collection status:  (0x00) Offline data collection activity
                                        was never started.
                                        Auto Offline Data Collection: Disabled.
Self-test execution status:      (   0) The previous self-test routine completed
                                        without error or no self-test has ever 
                                        been run.
Total time to complete Offline 
data collection:                (    0) seconds.
Offline data collection
capabilities:                    (0x73) SMART execute Offline immediate.
                                        Auto Offline data collection on/off support.
                                        Suspend Offline collection upon new
                                        command.
                                        No Offline surface scan supported.
                                        Self-test supported.
                                        Conveyance Self-test supported.
                                        Selective Self-test supported.
SMART capabilities:            (0x0003) Saves SMART data before entering
                                        power-saving mode.
                                        Supports SMART auto save timer.
Error logging capability:        (0x01) Error logging supported.
                                        General Purpose Logging supported.
Short self-test routine 
recommended polling time:        (   2) minutes.
Extended self-test routine
recommended polling time:        (  15) minutes.
Conveyance self-test routine
recommended polling time:        (   0) minutes.
SCT capabilities:              (0x0031) SCT Status supported.
                                        SCT Feature Control supported.
                                        SCT Data Table supported.

SMART Attributes Data Structure revision number: 1
Vendor Specific SMART Attributes with Thresholds:
ID# ATTRIBUTE_NAME          FLAG     VALUE WORST THRESH TYPE      UPDATED  WHEN_FAILED RAW_VALUE
  1 Raw_Read_Error_Rate     0x000b   100   100   000    Pre-fail  Always       -       0
  5 Reallocated_Sector_Ct   0x0013   100   100   000    Pre-fail  Always       -       0
  9 Power_On_Hours          0x0012   100   100   000    Old_age   Always       -       221
 12 Power_Cycle_Count       0x0012   100   100   000    Old_age   Always       -       156
 14 Unknown_Attribute       0x0012   100   100   000    Old_age   Always       -       469427376
 15 Unknown_Attribute       0x0012   100   100   000    Old_age   Always       -       468862128
 16 Unknown_Attribute       0x0012   100   100   000    Old_age   Always       -       1436
 17 Unknown_Attribute       0x0012   100   100   000    Old_age   Always       -       1436
100 Unknown_Attribute       0x0012   100   100   000    Old_age   Always       -       6823
168 Unknown_Attribute       0x0012   100   100   000    Old_age   Always       -       0
170 Unknown_Attribute       0x0003   100   100   000    Pre-fail  Always       -       0
172 Unknown_Attribute       0x0012   100   100   000    Old_age   Always       -       0
173 Unknown_Attribute       0x0012   100   100   000    Old_age   Always       -       12
174 Unknown_Attribute       0x0012   100   100   000    Old_age   Always       -       155
175 Program_Fail_Count_Chip 0x0012   100   100   000    Old_age   Always       -       1
181 Program_Fail_Cnt_Total  0x0012   100   100   000    Old_age   Always       -       0
187 Reported_Uncorrect      0x0012   100   100   000    Old_age   Always       -       0
194 Temperature_Celsius     0x0023   066   048   000    Pre-fail  Always       -       34 (Min/Max 27/52)
197 Current_Pending_Sector  0x0032   100   100   000    Old_age   Always       -       0
198 Offline_Uncorrectable   0x0012   100   100   000    Old_age   Always       -       0
199 UDMA_CRC_Error_Count    0x000b   100   100   000    Pre-fail  Always       -       0
202 Unknown_SSD_Attribute   0x0012   000   000   000    Old_age   Always       -       0
231 Unknown_SSD_Attribute   0x0013   100   100   000    Pre-fail  Always       -       100
232 Available_Reservd_Space 0x0013   100   100   000    Pre-fail  Always       -       0
234 Unknown_Attribute       0x000b   100   100   000    Pre-fail  Always       -       131292480
235 Unknown_Attribute       0x000b   100   100   000    Pre-fail  Always       -       347463360
241 Total_LBAs_Written      0x0012   100   100   000    Old_age   Always       -       302116658
242 Total_LBAs_Read         0x0012   100   100   000    Old_age   Always       -       45606297
247 Unknown_Attribute       0x0012   100   100   000    Old_age   Always       -       347463360
248 Unknown_Attribute       0x0012   100   100   000    Old_age   Always       -       1

SMART Error Log Version: 1
No Errors Logged

SMART Self-test log structure revision number 1
No self-tests have been logged.  [To run self-tests, use: smartctl -t]

SMART Selective self-test log data structure revision number 1
 SPAN  MIN_LBA  MAX_LBA  CURRENT_TEST_STATUS
    1        0        0  Not_testing
    2        0        0  Not_testing
    3        0        0  Not_testing
    4        0        0  Not_testing
    5        0        0  Not_testing
Selective self-test flags (0x0):
  After scanning selected spans, do NOT read-scan remainder of disk.
If Selective self-test is pending on power-up, resume after 0 minute delay.
"""

output_virtium_vendor = """
SMART attributes
 ID                    Attribute   High Raw    Low Raw Value Worst Threshold
  1          Raw_Read_Error_Rate          0          0   100   100         0
  5           Reserved_Attribute          0          0   100   100         0
  9               Power_On_Hours          0        221   100   100         0
 12            Power_Cycle_Count          0        156   100   100         0
 14           Reserved_Attribute          0  469427376   100   100         0
 15           Reserved_Attribute          0  468862128   100   100         0
 16           Reserved_Attribute          0       1436   100   100         0
 17           Reserved_Attribute          0       1436   100   100         0
100           Reserved_Attribute          0       6823   100   100         0
168               NAND_Endurance          0          0   100   100         0
170           Reserved_Attribute          0          0   100   100         0
172           Reserved_Attribute          0          0   100   100         0
173           Reserved_Attribute          0         12   100   100         0
174           Reserved_Attribute          0        155   100   100         0
175           Reserved_Attribute          0          1   100   100         0
181           Total_Program_Fail          0          0   100   100         0
187    Uncorrectable_Error_Count          0          0   100   100         0
194          Temperature_Celsius         52         34    66    48         0
197 Current_Pending_Sector_Count          0          0   100   100         0
198           Reserved_Attribute          0          0   100   100         0
199         UDMA_CRC_Error_Count          0          0   100   100         0
202                   TRIM_Count          0          0     0     0         0
231           Reserved_Attribute          0        100   100   100         0
232           Reserved_Attribute          0          0   100   100         0
234           Reserved_Attribute          0  131296768   100   100         0
235           Reserved_Attribute          0  347463680   100   100         0
241           Total_LBAs_Written          0  302116658   100   100         0
242              Total_LBAs_Read          0   45608497   100   100         0
247           Reserved_Attribute          0  347463680   100   100         0
248          Remaining_Life_Left          0          1   100   100         0
"""

output_virtium_no_remain_life = """
SMART attributes
 ID                    Attribute   High Raw    Low Raw Value Worst Threshold
  1          Raw_Read_Error_Rate          0          0   100   100        70
  5           Reserved_Attribute          0          0   100   100         0
  9               Power_On_Hours          0       1288   100   100         0
 12            Power_Cycle_Count          0        106   100   100         0
160   Uncorrectable_Sector_Count          0          0   100   100         0
161            Valid_Spare_Block          0        267   100   100         0
163           Reserved_Attribute          0         16   100   100         0
164           Reserved_Attribute          0     243145   100   100         0
165          Maximum_Erase_Count          0        194   100   100         0
166           Reserved_Attribute          0         89   100   100         0
167          Average_Erase_Count          0        116   100   100         0
168               NAND_Endurance          0      20000   100   100         0
177           Reserved_Attribute          0        775   100   100        50
178           Reserved_Attribute          0          0   100   100         0
181           Total_Program_Fail          0          0   100   100         0
182             Total_Erase_Fail          0          0   100   100         0
187    Uncorrectable_Error_Count          0          0   100   100         0
192      Sudden_Power_Lost_Count          0         44   100   100         0
194          Temperature_Celsius          0         35   100   100         0
195       Hardware_ECC_Recovered          0          0   100   100         0
196      Reallocated_Event_Count          0          0   100   100        16
198           Reserved_Attribute          0          0   100   100         0
199         UDMA_CRC_Error_Count          0          1   100   100        50
232           Reserved_Attribute          0        100   100   100         0
241           Total_LBAs_Written          0      63134   100   100         0
242              Total_LBAs_Read          0    8235204   100   100         0
248          Remaining_Life_Left          0        100   100   100         0
249  Remaining_Spare_Block_Count          0        100   100   100         0
"""

output_virtium_invalid_nand_endurance = """
SMART attributes
 ID                    Attribute   High Raw    Low Raw Value Worst Threshold
167          Average_Erase_Count          0        116   100   100         0
168               NAND_Endurance          0          0   100   100         0
"""

output_virtium_invalid_remain_life = """
SMART attributes
 ID                    Attribute   High Raw    Low Raw Value Worst Threshold
"""

class TestSsdGeneric:
    @mock.patch('sonic_platform_base.sonic_ssd.ssd_generic.SsdUtil._execute_shell', mock.MagicMock(side_effect=[output_nvme_ssd,output_SmartCmd_info]))
    def test_nvme_ssd(self):
        # Test parsing nvme ssd info
        nvme_ssd = SsdUtil('/dev/nvme0n1')
        assert(nvme_ssd.get_health() == '100')
        assert(nvme_ssd.get_model() == 'SFPC020GM1EC2TO-I-5E-11P-STD')
        assert(nvme_ssd.get_firmware() == "COT6OQ")
        assert(nvme_ssd.get_temperature() == '37')
        assert(nvme_ssd.get_serial() == "A0221030722410000027")

    @mock.patch('sonic_platform_base.sonic_ssd.ssd_generic.SsdUtil._execute_shell', mock.MagicMock(return_value=output_lack_info_ssd))
    def test_nvme_ssd_with_na_path(self):
        # Test parsing nvme ssd info which lack of expected sections
        nvme_ssd = SsdUtil('/dev/nvme0n1')
        assert(nvme_ssd.get_health() == 'N/A')
        assert(nvme_ssd.get_model() == 'N/A')
        assert(nvme_ssd.get_firmware() == "N/A")
        assert(nvme_ssd.get_temperature() == "N/A")
        assert(nvme_ssd.get_serial() == "N/A")

    @mock.patch('sonic_platform_base.sonic_ssd.ssd_generic.SsdUtil._execute_shell', mock.MagicMock(side_effect=[output_ssd,output_SmartCmd_info_2]))
    def test_ssd(self):
        # Test parsing a normal ssd info
        ssd = SsdUtil('/dev/sda')
        assert(ssd.get_health() == '95')
        assert(ssd.get_model() == '(S42) 3IE3')
        assert(ssd.get_firmware() == 'S16425i')
        assert(ssd.get_temperature() == '30')
        assert(ssd.get_serial() == 'BCA11712280210689')

    @mock.patch('sonic_platform_base.sonic_ssd.ssd_generic.SsdUtil._execute_shell', mock.MagicMock(return_value=output_lack_info_ssd))
    def test_ssd_with_na_path(self):
        # Test parsing normal ssd info which lack of expected sections
        ssd = SsdUtil('/dev/sda')
        assert(ssd.get_health() == 'N/A')
        assert(ssd.get_model() == 'N/A')
        assert(ssd.get_firmware() == "N/A")
        assert(ssd.get_temperature() == "N/A")
        assert(ssd.get_serial() == "N/A")

    @mock.patch('sonic_platform_base.sonic_ssd.ssd_generic.SsdUtil._execute_shell', mock.MagicMock(return_value=output_Innodisk_ssd))
    def test_Innodisk_ssd(self):
        # Test parsing Innodisk ssd info
        Innodisk_ssd = SsdUtil('/dev/sda')
        assert(Innodisk_ssd.get_health() == 'N/A')
        assert(Innodisk_ssd.get_model() == 'InnoDisk Corp. - mSATA 3ME')
        assert(Innodisk_ssd.get_firmware() == "S140714")
        assert(Innodisk_ssd.get_temperature() == 'N/A')
        assert(Innodisk_ssd.get_serial() == "20171126AAAA11730156")

        Innodisk_ssd.vendor_ssd_info = output_Innodisk_vendor_info
        Innodisk_ssd.parse_vendor_ssd_info('InnoDisk')
        assert(Innodisk_ssd.get_health() == '82.34')
        assert(Innodisk_ssd.get_model() == 'InnoDisk Corp. - mSATA 3ME')
        assert(Innodisk_ssd.get_firmware() == "S140714")
        assert(Innodisk_ssd.get_temperature() == '0')
        assert(Innodisk_ssd.get_serial() == "20171126AAAA11730156")

    @mock.patch('sonic_platform_base.sonic_ssd.ssd_generic.SsdUtil._execute_shell', mock.MagicMock(return_value=output_Innodisk_missing_names_ssd))
    def test_Innodisk_missing_names_ssd(self):
        # Test parsing Innodisk ssd info
        Innodisk_ssd = SsdUtil('/dev/sda')
        Innodisk_ssd.vendor_ssd_info = ''
        Innodisk_ssd.parse_vendor_ssd_info('InnoDisk')
        assert(Innodisk_ssd.get_health() == '94')
<<<<<<< HEAD
        assert(Innodisk_ssd.get_temperature() == '39')
=======
        assert(Innodisk_ssd.get_temperature() == '39')

    @mock.patch('sonic_platform_base.sonic_ssd.ssd_generic.SsdUtil._execute_shell')
    def test_virtium_ssd(self, mock_exec):
        mock_exec.side_effect = [output_virtium_generic, output_virtium_vendor]
        virtium_ssd = SsdUtil('/dev/sda')
        assert virtium_ssd.get_health() == 1
        assert virtium_ssd.get_model() == 'VSFDM8XC240G-V11-T'
        assert virtium_ssd.get_firmware() == "0913-000"
        assert virtium_ssd.get_temperature() == '34'
        assert virtium_ssd.get_serial() == "60237-0037"

        mock_exec.side_effect = [output_virtium_generic, output_virtium_no_remain_life]
        virtium_ssd = SsdUtil('/dev/sda')
        assert virtium_ssd.get_health() == 99.42

        mock_exec.side_effect = [output_virtium_generic, output_virtium_invalid_nand_endurance]
        virtium_ssd = SsdUtil('/dev/sda')
        assert virtium_ssd.get_health() == "N/A"

        mock_exec.side_effect = [output_virtium_generic, output_virtium_invalid_remain_life]
        virtium_ssd = SsdUtil('/dev/sda')
        assert virtium_ssd.get_health() == "N/A"
>>>>>>> 1929332c
<|MERGE_RESOLUTION|>--- conflicted
+++ resolved
@@ -665,9 +665,6 @@
         Innodisk_ssd.vendor_ssd_info = ''
         Innodisk_ssd.parse_vendor_ssd_info('InnoDisk')
         assert(Innodisk_ssd.get_health() == '94')
-<<<<<<< HEAD
-        assert(Innodisk_ssd.get_temperature() == '39')
-=======
         assert(Innodisk_ssd.get_temperature() == '39')
 
     @mock.patch('sonic_platform_base.sonic_ssd.ssd_generic.SsdUtil._execute_shell')
@@ -691,4 +688,3 @@
         mock_exec.side_effect = [output_virtium_generic, output_virtium_invalid_remain_life]
         virtium_ssd = SsdUtil('/dev/sda')
         assert virtium_ssd.get_health() == "N/A"
->>>>>>> 1929332c
